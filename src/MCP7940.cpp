--- conflicted
+++ resolved
@@ -21,14 +21,6 @@
     y -= 2000;                                                                //                                  //
   } // of if-then year is greater than 2000                                   //                                  //
   uint16_t days = d;                                                          // Store numbers of days            //
-<<<<<<< HEAD
-  for (uint8_t i = 1; i < m; ++i) {
-    days += pgm_read_byte(daysInMonth + i - 1);                               // Add number of days for each month//
-  }
-  if (m > 2 && y % 4 == 0) { // FIXME: doesn't deal with centuries (2100 is not a leap year).
-    ++days;                                                                   // Deal with leap years             //
-  }
-=======
   for (uint8_t i = 1; i < m; ++i) {                                           // Add number of days for each month//
     days += pgm_read_byte(daysInMonth + i - 1);                               //                                  //
   } // of for-next loop for each month                                        //                                  //
@@ -36,7 +28,6 @@
   if (m > 2 && y % 4 == 0) {                                                  // Deal with leap years             //
     ++days;                                                                   //                                  //
   } // of if-then a leap year                                                 //                                  //
->>>>>>> ef5bdf58
   return days + 365 * y + (y + 3) / 4 - 1;                                    // Return computed value            //
 } // of method date2days                                                      //                                  //
 
@@ -99,16 +90,6 @@
   mm = min;                                                                   //                                  //
   ss = sec;                                                                   //                                  //
 } // of method DateTime()                                                     //----------------------------------//
-<<<<<<< HEAD
-
-DateTime::DateTime (const DateTime& dt):                                      //                                  //
-  yOff(dt.yOff),                                                              //                                  //
-  m(dt.m),                                                                    //                                  //
-  d(dt.d),                                                                    //                                  //
-  hh(dt.hh),                                                                  //                                  //
-  mm(dt.mm),                                                                  //                                  //
-  ss(dt.ss)                                                                   //                                  //
-=======
 DateTime::DateTime (const DateTime& copy):                                    // Overloaded Definition            //
   yOff(copy.yOff),                                                            //                                  //
   m(copy.m),                                                                  //                                  //
@@ -116,7 +97,6 @@
   hh(copy.hh),                                                                //                                  //
   mm(copy.mm),                                                                //                                  //
   ss(copy.ss)                                                                 //                                  //
->>>>>>> ef5bdf58
 {} // of method DateTime()                                                    //                                  //
 
 /*******************************************************************************************************************
@@ -366,7 +346,6 @@
   Wire.write(MCP7940_RTCSEC);                                                 // Start at specified register      //
   _TransmissionStatus = Wire.endTransmission();                               // Close transmission               //
   Wire.requestFrom(MCP7940_ADDRESS, (uint8_t)7);                              // Request 7 bytes of data          //
-<<<<<<< HEAD
   _ss = bcd2int(Wire.read() & 0x7F);                                          // Clear high bit in seconds        //
   _mm = bcd2int(Wire.read() & 0x7F);                                          // Clear high bit in minutes        //
   _hh = bcd2int(Wire.read() & 0x7F);                                          // Clear high bit in hours          //
@@ -374,17 +353,6 @@
   _d = bcd2int(Wire.read()  & 0x3F);                                          // Clear 2 high bits for day of month//
   _m = bcd2int(Wire.read()  & 0x1F);                                          // Clear 3 high bits for Month      //
   _y = bcd2int(Wire.read()) + 2000;                                           // Add 2000 to internal year        //
-=======
-  if (Wire.available() == 7) {                                                // Wait until the data is ready     //
-    _ss = bcd2int(Wire.read() & 0x7F);                                        // Clear high bit in seconds        //
-    _mm = bcd2int(Wire.read() & 0x7F);                                        // Clear high bit in minutes        //
-    _hh = bcd2int(Wire.read() & 0x7F);                                        // Clear high bit in hours          //
-    Wire.read();                                                              // Ignore Day-Of-Week register      //
-    _d = bcd2int(Wire.read()  & 0x3F);                                        // Clear 2 day of month high bits   //
-    _m = bcd2int(Wire.read()  & 0x1F);                                        // Clear 3 high bits for Month      //
-    _y = bcd2int(Wire.read()) + 2000;                                         // Add 2000 to internal year        //
-  } // of if-then there is data to be read                                    //                                  //
->>>>>>> ef5bdf58
   return DateTime (_y, _m, _d, _hh, _mm, _ss);                                // Return class value               //
 } // of method now                                                            //                                  //
 
@@ -398,19 +366,10 @@
   Wire.write(MCP7940_PWRDNMIN);                                               // Start at specified register      //
   _TransmissionStatus = Wire.endTransmission();                               // Close transmission               //
   Wire.requestFrom(MCP7940_ADDRESS, (uint8_t)4);                              // Request 4 bytes of data          //
-<<<<<<< HEAD
   min = bcd2int(Wire.read() & 0x7F);                                          // Clear high bit in minutes        //
   hr  = bcd2int(Wire.read() & 0x7F);                                          // Clear high bit in hours          //
   day = bcd2int(Wire.read() & 0x3F);                                          // Clear 2 high bits for day of month//
   mon = bcd2int(Wire.read() & 0x1F);                                          // Clear 3 high bits for Month      //
-=======
-  if (Wire.available() == 4) {                                                // Wait until the data is ready     //
-    min = bcd2int(Wire.read() & 0x7F);                                        // Clear high bit in minutes        //
-    hr  = bcd2int(Wire.read() & 0x7F);                                        // Clear high bit in hours          //
-    day = bcd2int(Wire.read() & 0x3F);                                        // Clear 2 day of month high bits   //
-    mon = bcd2int(Wire.read() & 0x1F);                                        // Clear 3 high bits for Month      //
-  } // of if-then there is data to be read                                    //                                  //
->>>>>>> ef5bdf58
   return DateTime (0, mon, day, hr, min, 0);                                  // Return class value               //
 } // of method getPowerDown()                                                 //                                  //
 
@@ -424,19 +383,10 @@
   Wire.write(MCP7940_PWRUPMIN);                                               // Start at specified register      //
   _TransmissionStatus = Wire.endTransmission();                               // Close transmission               //
   Wire.requestFrom(MCP7940_ADDRESS, (uint8_t)4);                              // Request 4 bytes of data          //
-<<<<<<< HEAD
   min = bcd2int(Wire.read() & 0x7F);                                          // Clear high bit in minutes        //
   hr  = bcd2int(Wire.read() & 0x7F);                                          // Clear high bit in hours          //
   day = bcd2int(Wire.read() & 0x3F);                                          // Clear 2 high bits for day of month//
   mon = bcd2int(Wire.read() & 0x1F);                                          // Clear 3 high bits for Month      //
-=======
-  if (Wire.available() == 4) {                                                // Wait until the data is ready     //
-    min = bcd2int(Wire.read() & 0x7F);                                        // Clear high bit in minutes        //
-    hr  = bcd2int(Wire.read() & 0x7F);                                        // Clear high bit in hours          //
-    day = bcd2int(Wire.read() & 0x3F);                                        // Clear 2 day of month high bits   //
-    mon = bcd2int(Wire.read() & 0x1F);                                        // Clear 3 high bits for Month      //
-  } // of if-then there is data to be read                                    //                                  //
->>>>>>> ef5bdf58
   return DateTime (0, mon, day, hr, min, 0);                                  // Return class value               //
 } // of method getPowerUp()                                                   //                                  //
 
@@ -575,7 +525,6 @@
 // 3 = pin controlled by square wave output.
 uint8_t MCP7940_Class::getMFP() {                                             // Get the MFP pin state            //
   uint8_t controlRegister = readByte(MCP7940_CONTROL);                        // Get control register contents    //
-<<<<<<< HEAD
   if (controlRegister & (1 << MCP7940_SQWEN)) {                               // Square wave output enabled       //
     return 3;                                                                 // MFP in SQW output mode           //
   }
@@ -584,16 +533,6 @@
     return 2;                                                                 // MFP in alarm output mode         //
   }
   return bitRead(controlRegister, MCP7940_OUT);                               // MFP in manual mode, return value //
-=======
-  bool registerValue = 0;                                                     // Store return value               //
-  if (controlRegister & B00010000)                                            // If alarm0 is used, check flag    //
-    registerValue = readByte(MCP7940_ALM0WKDAY) & B00001000;                  // Set return value to flag bit     //
-  if (controlRegister & B00100000)                                            // If alarm1 is used, check flag    //
-    registerValue = registerValue | (readByte(MCP7940_ALM1WKDAY) & B00001000);// Add this flag bit to return value//
-  if (!(controlRegister & B00110000))                                         // If no alarms are set the use the //
-    registerValue = (readByte(MCP7940_CONTROL) >> MCP7940_CONTROL_OUT) & 1;   // "OUT" bit of the MFP             //
-  return registerValue;                                                       // Return value                     //
->>>>>>> ef5bdf58
 } // of method getMFP()                                                       //                                  //
 
 /*******************************************************************************************************************
@@ -613,7 +552,6 @@
 bool MCP7940_Class::setAlarm(const uint8_t alarmNumber,                       // Alarm number 0 or 1              //
                              const uint8_t alarmType,                         // Alarm type 0-7, see above        //
                              const DateTime dt,                               // Date/Time to set alarm from      //
-<<<<<<< HEAD
                              const bool state) {                              // Alarm on (true) or off (false)   //                             
   bool success = false;                                                       // Assume no success                //
   if (alarmNumber < 2 &&
@@ -660,52 +598,12 @@
   return;
 }
 
-=======
-                             const bool polarity,                             // The polarity of the alarm        //
-                             const bool state) {                              // Alarm on (true) or off (false)   //
-  bool success = false;                                                       // Assume no success                //
-  if (alarmNumber < 2 &&                                                      // if parameters and oscillator OK  //
-      alarmType < 8 &&                                                        //                                  //
-      alarmType != 5 &&                                                       //                                  //
-      alarmType != 6 &&                                                       //                                  //
-      deviceStart()) {                                                        //                                  //
-    if (alarmNumber == 0) {                                                   // Turn off either alarm 0 or alarm //
-      writeByte(MCP7940_CONTROL,                                              // 1 depending on parameter         //
-                readByte(MCP7940_CONTROL) & B11101111);                       // Alarm 0                          //
-    } else {                                                                  //                                  //
-      writeByte(MCP7940_CONTROL,                                              // Alarm 1                          //
-                readByte(MCP7940_CONTROL) & B11011111);                       //                                  //
-    } // of if-then alarm 0 or 1                                              //                                  //
-    uint8_t registerOffset = 0;                                               // Default to Alarm 0 registers     //
-    if (alarmNumber == 1) {                                                   // Otherwise use Alarm 1 registers  //
-      registerOffset = 7;                                                     //                                  //
-    } // of if-then alarm 1                                                   //                                  //
-    uint8_t workRegister = readByte(MCP7940_ALM0WKDAY + registerOffset)&B1000;// Keep alarm interrupt flag bit    //
-    workRegister |= alarmType << 4;                                           // Set 3 bits from alarmType        //
-    workRegister |= dt.dayOfTheWeek();                                        // Set 3 bits for dow from date     //
-    writeByte(MCP7940_ALM0WKDAY + registerOffset, workRegister);              // Write alarm mask                 //
-    writeByte(MCP7940_ALM0SEC + registerOffset, int2bcd(dt.second()));        // Write seconds, keep device off   //
-    writeByte(MCP7940_ALM0MIN + registerOffset, int2bcd(dt.minute()));        // Write the minutes value          //
-    writeByte(MCP7940_ALM0HOUR + registerOffset, int2bcd(dt.hour()));         // Also re-sets the 24Hour clock on //
-    writeByte(MCP7940_ALM0DATE + registerOffset, int2bcd(dt.day()));          // Write the day of month           //
-    writeByte(MCP7940_ALM0MTH + registerOffset, int2bcd(dt.month()));         // Month, ignore R/O leapyear bit   //
-    setAlarmState(alarmNumber, state);                                        // Set the requested alarm to state //
-  } // of if-then alarmNumber and alarmType are valid and device running      //                                  //
-  if (polarity) {                                                             // If polarity is set               //
-    writeByte(MCP7940_ALM0WKDAY, readByte(MCP7940_ALM0WKDAY) | (1 << 7));     // Set the ALMPOL bit.              //
-  } else {                                                                    //                                  //
-    writeByte(MCP7940_ALM0WKDAY, readByte(MCP7940_ALM0WKDAY) & ~(1 << 7));    // Clear the ALMPOL bit.            //
-  } // of if polarity is set high                                             //                                  //
-  return success;                                                             // return the status                //
-} // of method setAlarm                                                       //                                  //
->>>>>>> ef5bdf58
 /*******************************************************************************************************************
 ** Method getAlarm will return the date/time settings for the given alarm and update the alarmType parameter with **
 ** the alarm type that was set                                                                                    **
 *******************************************************************************************************************/
 DateTime MCP7940_Class::getAlarm(const uint8_t alarmNumber,                   // Return alarm date/time & type    //
                                  uint8_t &alarmType) {                        //                                  //
-<<<<<<< HEAD
   if (alarmNumber > 1) {
     return NULL;                                                              // return an error if bad alarm no. //
   }
@@ -716,18 +614,6 @@
   uint8_t hh = bcd2int(readByte(MCP7940_ALM0HOUR + offset) & 0x7F);           // Clear high bit in hours          //
   uint8_t d  = bcd2int(readByte(MCP7940_ALM0DATE + offset) & 0x3F);           // Clear 2 high bits for day of month//
   uint8_t m  = bcd2int(readByte(MCP7940_ALM0MTH + offset) & 0x1F);            // Clear 3 high bits for Month      //
-=======
-  uint8_t registerOffset = 0;                                                 // Default to Alarm 0 registers     //
-  if (alarmNumber == 1) {                                                     // Otherwise use Alarm 1 registers  //
-    registerOffset = 7;                                                       //                                  //
-  } // of if-then we are looking at alarm 1                                   //                                  //
-  alarmType = (readByte(MCP7940_ALM0WKDAY        + registerOffset) >> 4)&B111;// get 3 bits for alarmType         //
-  uint8_t ss = bcd2int(readByte(MCP7940_ALM0SEC  + registerOffset) & 0x7F);   // Clear high bit in seconds        //
-  uint8_t mm = bcd2int(readByte(MCP7940_ALM0MIN  + registerOffset) & 0x7F);   // Clear high bit in minutes        //
-  uint8_t hh = bcd2int(readByte(MCP7940_ALM0HOUR + registerOffset) & 0x7F);   // Clear high bit in hours          //
-  uint8_t d  = bcd2int(readByte(MCP7940_ALM0DATE + registerOffset) & 0x3F);   // Clear 2 day of month high bits   //
-  uint8_t m  = bcd2int(readByte(MCP7940_ALM0MTH  + registerOffset) & 0x1F);   // Clear 3 high bits for alarm      //
->>>>>>> ef5bdf58
   uint16_t y = 0;                                                             // Year is not part of the alarms   //
   return DateTime (y, m, d, hh, mm, ss);                                      // Return class value               //
 } // of method getAlarm()                                                     //                                  //
@@ -736,88 +622,42 @@
 ** Method clearAlarm will clear a set alarm by re-writing the same contents back to the register                  **
 *******************************************************************************************************************/
 bool MCP7940_Class::clearAlarm(const uint8_t alarmNumber) {                   // Clear an Alarm                   //
-<<<<<<< HEAD
   if (alarmNumber > 1) {
     return false;                                                             // return an error if bad alarm no. //
   }
   clearRegisterBit(alarmNumber ? MCP7940_ALM1WKDAY : MCP7940_ALM0WKDAY, MCP7940_ALM0IF);            
-=======
-  if (alarmNumber > 1) {                                                      // return an error if bad alarm no. //
-    return false;                                                             //                                  //
-  } // of if-then alarm is out of range                                       //                                  //
-  uint8_t registerOffset = MCP7940_ALM0WKDAY;                                 // Default to Alarm 0 registers     //
-  if (alarmNumber == 1) {                                                     // Otherwise use Alarm 1 registers  //
-    registerOffset += 7;                                                      //                                  //
-  } // of if-then alarm 1 is being used                                       //                                  //
-  writeByte(registerOffset, readByte(registerOffset) & B11110111);            // Writing to register clears bit   //
->>>>>>> ef5bdf58
   return true;                                                                // return success                   //
 } // of method clearAlarm()                                                   //                                  //
 
 /*******************************************************************************************************************
 ** Method setAlarmState() will turn an alarm on or off without changing the alarm condition                       **
 *******************************************************************************************************************/
-<<<<<<< HEAD
 bool MCP7940_Class::setAlarmState(const uint8_t alarmNumber, const bool state) { // Set alarm to on or off        //
   if (alarmNumber > 1) {
     return false;                                                             // if not alarm 0 or 1 then error   //
   }
   writeRegisterBit(MCP7940_CONTROL, alarmNumber ? MCP7940_ALM1EN : MCP7940_ALM0EN, state);
   return true;                                                                // Return success                   //
-=======
-bool MCP7940_Class::setAlarmState(const uint8_t alarmNumber,const bool state){// Set alarm to on or off           //
-  if (alarmNumber > 1) {                                                      // Error if out of range            //
-    return false;                                                             //                                  //
-  } // of if-then the alarm is out of range                                   //                                  //
-  if (state) {                                                                // Switch on the alarm.             //
-    writeByte(MCP7940_CONTROL,                                                // Set appropriate bit in register  //
-              readByte(MCP7940_CONTROL) | (1 << (4 + alarmNumber)));          // to turn alarm on                 //
-  } else {                                                                    //                                  //
-    writeByte(MCP7940_CONTROL,                                                // Clear appropriate bit in register//
-              readByte(MCP7940_CONTROL) & ~(1 << (4 + alarmNumber)));         // to turn alarm off                //
-  } // of if-then-else turn alarm on or off                                   //                                  //
-  return (true);                                                              // Return success                   //
->>>>>>> ef5bdf58
 } // of setAlarmState()                                                       //                                  //
 
 /*******************************************************************************************************************
 ** Method getAlarmState() will return whether an alarm is turned on or off                                        **
 *******************************************************************************************************************/
 bool MCP7940_Class::getAlarmState(const uint8_t alarmNumber) {                //                                  //
-<<<<<<< HEAD
   if (alarmNumber > 1) {
     return false;                                                             // if not alarm 0 or 1 then error   //
   }
   return readRegisterBit(MCP7940_CONTROL, alarmNumber ? MCP7940_ALM1EN : MCP7940_ALM0EN); // Get state of alarm   //
-=======
-  bool state = false;                                                         // default to off                   //
-  if (alarmNumber < 2) {                                                      // If the alarm is in range         //
-    state = bitRead(readByte(MCP7940_CONTROL), 4 + alarmNumber);              // Get state of alarm               //
-  } // of if-then alarm in range                                              //                                  //
-  return (state);                                                             // Return state of alarm            //
->>>>>>> ef5bdf58
 } // of getAlarmState()                                                       //                                  //
 
 /*******************************************************************************************************************
 ** Method isAlarm will return whether an alarm is active or not                                                   **
 *******************************************************************************************************************/
 bool MCP7940_Class::isAlarm(const uint8_t alarmNumber) {                      // Return alarm status              //
-<<<<<<< HEAD
   if (alarmNumber > 1) {
     return false;                                                             // return an error if bad alarm no. //
   }
   return readRegisterBit(alarmNumber ? MCP7940_ALM1WKDAY : MCP7940_ALM0WKDAY, MCP7940_ALM0IF); // Get state of alarm   //
-=======
-  if (alarmNumber > 1) {                                                      // return an error if bad alarm no. //
-    return false;                                                             //                                  //
-  } // of if-then out of range                                                //                                  //
-  uint8_t registerNumber = MCP7940_ALM0WKDAY;                                 // Default to Alarm 0 registers     //
-  if (alarmNumber == 1) {                                                     // When specifying alarm 1          //
-    registerNumber += 7;                                                      // Offset to appropriate registers  //
-  } // of if-then alarm 1                                                     //                                  //
-  bool alarmValue = bitRead(readByte(registerNumber), 3);                     // Return just 3rd bit in register  //
-  return alarmValue;                                                          // return whether active or not     //
->>>>>>> ef5bdf58
 } // of method clearAlarm()                                                   //                                  //
 
 /*******************************************************************************************************************
@@ -826,15 +666,9 @@
 *******************************************************************************************************************/
 uint8_t MCP7940_Class::getSQWSpeed() {                                        // Return the SQW frequency code    //
   uint8_t frequency = readByte(MCP7940_CONTROL);                              // Read the control register        //
-<<<<<<< HEAD
   if (frequency & 0x40) {
     return (frequency & 0x03);                                                // return 2 bits if SQW enabled     //
   }
-=======
-  if (frequency & B01000000) {                                                // If enabled, then                 //
-    return (frequency & B11);                                                 // return 2 bits if SQW enabled     //
-  }                                                                           //                                  //
->>>>>>> ef5bdf58
   else return 0;                                                              // otherwise return 0               //
 } // of method getSQWSpeed()                                                  //                                  //
 
@@ -868,12 +702,7 @@
 ** Method setSQWState will turn on the square wave generator bit                                                  **
 *******************************************************************************************************************/
 bool MCP7940_Class::setSQWState(const bool state) {                           // Set the SQW frequency state      //
-<<<<<<< HEAD
   writeRegisterBit(MCP7940_CONTROL, MCP7940_SQWEN, state);                    // set the one bit to state         //
-=======
-  writeByte(MCP7940_CONTROL,                                                  // set the one bit to state         //
-            (readByte(MCP7940_CONTROL) & B10111111) | state << 6);            //                                  //
->>>>>>> ef5bdf58
   return state;                                                               // Return whether enabled or not    //
 } // of method setSQWState                                                    //                                  //
 
