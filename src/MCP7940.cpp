/*******************************************************************************************************************
** MCP7940 class method definitions. See the header file for program details and version information              **
**                                                                                                                **
** GNU General Public License v3.0                                                                                **
** ===============================                                                                                **
** This program is free software: you can redistribute it and/or modify it under the terms of the GNU General     **
** Public License as published by the Free Software Foundation, either version 3 of the License, or (at your      **
** option) any later version. This program is distributed in the hope that it will be useful, but WITHOUT ANY     **
** WARRANTY; without even the implied warranty of MERCHANTABILITY or FITNESS FOR A PARTICULAR PURPOSE.  See the   **
** GNU General Public License for more details. You should have received a copy of the GNU General Public License **
** along with this program.  If not, see <http://www.gnu.org/licenses/>.                                          **
**                                                                                                                **
*******************************************************************************************************************/
#include "MCP7940.h"                                                          // Include the header definition    //
                                                                              //                                  //
const uint8_t daysInMonth [] PROGMEM = {31,28,31,30,31,30,31,31,30,31,30,31}; // Numbers of days in each month    //

/*******************************************************************************************************************
** function date2days returns the number of days from a given Y M D value                                         **
*******************************************************************************************************************/
static uint16_t date2days(uint16_t y, uint8_t m, uint8_t d) {                 //                                  //
  if (y >= 2000) {                                                            // Remove year offset               //
    y -= 2000;                                                                //                                  //
  } // of if-then year is greater than 2000                                   //                                  //
  uint16_t days = d;                                                          // Store numbers of days            //
  for (uint8_t i = 1; i < m; ++i) {                                           // Add number of days for each month//
    days += pgm_read_byte(daysInMonth + i - 1);                               //                                  //
  } // of for-next loop for each month                                        //                                  //
  if (m > 2 && y % 4 == 0) {                                                  // Deal with leap years             //
    ++days;                                                                   //                                  //
  } // of if-then a leap year                                                 //                                  //
  if ( ((y % 100) == 0) && ((y % 400) !=0 )) {                                // if year is divisble by 100 but   //
    --days;                                                                   // not by 400 then it is not a l.y. //
  } // of if-then special leap year                                           //                                  //
  return days + 365 * y + (y + 3) / 4 - 1;                                    // Return computed value            //
} // of method date2days                                                      //                                  //

/*******************************************************************************************************************
** function time2long return the number of seconds for a D H M S value                                            **
*******************************************************************************************************************/
static long time2long(uint16_t days, uint8_t h, uint8_t m, uint8_t s) {       //                                  //
  return ((days * 24L + h) * 60 + m) * 60 + s;                                //                                  //
} // of method time2long                                                      //                                  //

/*******************************************************************************************************************
** Function con2d() converts character string representation to decimal                                           **
*******************************************************************************************************************/
static uint8_t conv2d(const char* p) {                                        //                                  //
  uint8_t v = 0;                                                              //                                  //
  if ('0' <= *p && *p <= '9') {                                               //                                  //
    v = *p - '0';                                                             //                                  //
  } // of if-then character in range                                          //                                  //
  return 10 * v + *++p - '0';                                                 //                                  //
} // of method conv2d                                                         //                                  //

/*******************************************************************************************************************
** Class Constructor for DateTime instantiates the class. This is an overloaded class constructor so there are    **
** multiple definitions. This implementation ignores time zones and DST changes. It also ignores leap seconds, see**
** http://en.wikipedia.org/wiki/Leap_second                                                                       **
*******************************************************************************************************************/
DateTime::DateTime (uint32_t t) {                                             //                                  //
  t -= SECONDS_FROM_1970_TO_2000;                                             // bring to 2000 timestamp from 1970//
  ss = t % 60;                                                                //                                  //
  t /= 60;                                                                    //                                  //
  mm = t % 60;                                                                //                                  //
  t /= 60;                                                                    //                                  //
  hh = t % 24;                                                                //                                  //
  uint16_t days = t / 24;                                                     //                                  //
  uint8_t leap;                                                               //                                  //
  for (yOff = 0; ; ++yOff) {                                                  //                                  //
    leap = yOff % 4 == 0;                                                     //                                  //
    if (days < 365 + leap)                                                    //                                  //
      break;                                                                  //                                  //
    days -= 365 + leap;                                                       //                                  //
  } // of for-next each year                                                  //                                  //
  for (m = 1; ; ++m) {                                                        //                                  //
    uint8_t daysPerMonth = pgm_read_byte(daysInMonth + m - 1);                //                                  //
    if (leap && m == 2)                                                       //                                  //
      ++daysPerMonth;                                                         //                                  //
    if (days < daysPerMonth)                                                  //                                  //
      break;                                                                  //                                  //
    days -= daysPerMonth;                                                     //                                  //
  } // of for-next each month                                                 //                                  //
  d = days + 1;                                                               //                                  //
} // of method DateTime()                                                     //----------------------------------//
DateTime::DateTime (uint16_t year, uint8_t month, uint8_t day, uint8_t hour,  // Overloaded Definition            //
                    uint8_t min, uint8_t sec) {                               //                                  //
  if (year >= 2000) {                                                         //                                  //
    year -= 2000;                                                             //                                  //
  } // of if-then year is greater than 2000 for offset                        //                                  //
  yOff = year;                                                                //                                  //
  m    = month;                                                               //                                  //
  d    = day;                                                                 //                                  //
  hh   = hour;                                                                //                                  //
  mm   = min;                                                                 //                                  //
  ss   = sec;                                                                 //                                  //
} // of method DateTime()                                                     //----------------------------------//
DateTime::DateTime (const DateTime& copy):                                    // Overloaded Definition            //
  yOff(copy.yOff),                                                            //                                  //
  m(copy.m),                                                                  //                                  //
  d(copy.d),                                                                  //                                  //
  hh(copy.hh),                                                                //                                  //
  mm(copy.mm),                                                                //                                  //
  ss(copy.ss)                                                                 //                                  //
{} // of method DateTime()                                                    //                                  //

/*******************************************************************************************************************
** Constructor for DateTime getting a string date and a string time formatted as MMM DD YYYY and HH:NN:_SS        **
** N.B. This only works for English language output.                                                              **
*******************************************************************************************************************/
DateTime::DateTime (const char* date, const char* time) {                     // User compiler time to see RTC    //
  yOff = conv2d(date + 9);                                                    // Compute the year offset          //
  switch (date[0]) {                                                          // Switch for month detection       //
    case 'J': m = (date[1] == 'a') ? 1 : ((date[2] == 'n') ? 6 : 7); break;   // Jan Feb Mar Apr May Jun Jul Aug  //
    case 'F': m = 2; break;                                                   // Sep Oct Nov Dec                  //
    case 'A': m = date[2] == 'r' ? 4 : 8; break;                              //                                  //
    case 'M': m = date[2] == 'r' ? 3 : 5; break;                              //                                  //
    case 'S': m = 9; break;                                                   //                                  //
    case 'O': m = 10; break;                                                  //                                  //
    case 'N': m = 11; break;                                                  //                                  //
    case 'D': m = 12; break;                                                  //                                  //
  } // of switch for the month                                                //                                  //
  d = conv2d(date + 4);                                                       // Compute the day                  //
  hh = conv2d(time);                                                          //                                  //
  mm = conv2d(time + 3);                                                      //                                  //
  ss = conv2d(time + 6);                                                      //                                  //
} // of method DateTime()                                                     //                                  //
/*******************************************************************************************************************
** Constructor for using "the compiler's time": DateTime now (__DATE__, __TIME__); The compiler date and time     **
** arrive in string format as follows: date = "Dec 26 2009", time = "12:34:56". N.B. This only works for English  **
** language output.                                                                                               **
*******************************************************************************************************************/
DateTime::DateTime (const __FlashStringHelper* date,                          // Overloaded function call         //
                    const __FlashStringHelper* time) {                        //                                  //
  char date_buff[11];                                                         //                                  //
  memcpy_P(date_buff, date, 11);                                              //                                  //
  char time_buff[8];                                                          //                                  //
  memcpy_P(time_buff, time, 8);                                               //                                  //
  DateTime(date, time);

/*
  yOff = conv2d(buff + 9);                                                    //                                  //
  switch (buff[0]) {                                                          //                                  //
    case 'J': m = (buff[1] == 'a') ? 1 : ((buff[2] == 'n') ? 6 : 7); break;   //                                  //
    case 'F': m = 2; break;                                                   //                                  //
    case 'A': m = buff[2] == 'r' ? 4 : 8; break;                              //                                  //
    case 'M': m = buff[2] == 'r' ? 3 : 5; break;                              //                                  //
    case 'S': m = 9; break;                                                   //                                  //
    case 'O': m = 10; break;                                                  //                                  //
    case 'N': m = 11; break;                                                  //                                  //
    case 'D': m = 12; break;                                                  //                                  //
  } // of switch for the month                                                //                                  //
  d = conv2d(buff + 4);                                                       //                                  //
  hh = conv2d(buff);                                                          //                                  //
  mm = conv2d(buff + 3);                                                      //                                  //
  ss = conv2d(buff + 6);                                                      //                                  //
*/
} // of method DateTime()                                                     //                                  //

/*******************************************************************************************************************
** Function dayOfTheWeek() to return the day-of-week where Monday is day 1                                        **
*******************************************************************************************************************/
uint8_t DateTime::dayOfTheWeek() const {                                      // Compute the DOW                  //
  uint16_t day = date2days(yOff, m, d);                                       // compute the number of days       //
<<<<<<< HEAD
  uint8_t dow = ((day + 6) % 7);                                              // Jan 1, 2000 is a Saturday, i.e. 6//
  if (dow == 0) {                                                             // Correction for Sundays           //
    dow = 7;
  }
  return dow;
=======
  uint8_t dow = ((day + 6) % 7 + 1);                                          // Jan 1, 2000 is a Saturday, i.e. 6//
  return dow;                                                                 //                                  //
>>>>>>> 9a211b4f
} // of method dayOfTheWeek()                                                 //                                  //

/*******************************************************************************************************************
** Function unixtime() to return the UNIX time, which is seconds since 1970-01-01 00:00:00                        **
*******************************************************************************************************************/
uint32_t DateTime::unixtime(void) const {                                     //                                  //
  uint32_t t;                                                                 // Declare return variable          //
  uint16_t days = date2days(yOff, m, d);                                      // Compute days                     //
  t = time2long(days, hh, mm, ss);                                            // Compute seconds                  //
  t += SECONDS_FROM_1970_TO_2000;                                             // Add seconds from 1970 to 2000    //
  return t;                                                                   //                                  //
} // of method unixtime()                                                     //                                  //

/*******************************************************************************************************************
** Function secondstime() to return the time, in seconds since 2000                                               **
*******************************************************************************************************************/
long DateTime::secondstime(void) const {                                      //                                  //
  long t;                                                                     //                                  //
  uint16_t days = date2days(yOff, m, d);                                      //                                  //
  t = time2long(days, hh, mm, ss);                                            //                                  //
  return t;                                                                   //                                  //
} // of method secondstime()                                                  //                                  //

/*******************************************************************************************************************
** Overloaded functions to allow math operations on the date/time                                                 **
*******************************************************************************************************************/
DateTime DateTime::operator + (const TimeSpan& span) {                        //                                  //
  return DateTime(unixtime() + span.totalseconds());                          //                                  //
} // of overloaded + function                                                 //                                  //
DateTime DateTime::operator - (const TimeSpan& span) {                        //                                  //
  return DateTime(unixtime() - span.totalseconds());                          //                                  //
} // of overloaded - function                                                 //                                  //
TimeSpan DateTime::operator - (const DateTime& right) {                       //                                  //
  return TimeSpan(unixtime() - right.unixtime());                             //                                  //
} // of overloaded - function                                                 //                                  //

/*******************************************************************************************************************
** Implementation of TimeSpan                                                                                     **
*******************************************************************************************************************/
TimeSpan::TimeSpan (int32_t seconds): _seconds(seconds) {}                    //                                  //
TimeSpan::TimeSpan (int16_t days, int8_t hours, int8_t minutes, int8_t seconds): //                               //
  _seconds((int32_t)days * 86400L + (int32_t)hours * 3600 + (int32_t)minutes * 60 + seconds) {} //                //
TimeSpan::TimeSpan (const TimeSpan& copy): _seconds(copy._seconds) {}         //                                  //
TimeSpan TimeSpan::operator + (const TimeSpan& right) {                       //                                  //
  return TimeSpan(_seconds + right._seconds);                                 //                                  //
} // of overloaded add                                                        //                                  //
TimeSpan TimeSpan::operator - (const TimeSpan& right) {                       //                                  //
  return TimeSpan(_seconds - right._seconds);                                 //                                  //
} // of overloaded subtract                                                   //                                  //

/*******************************************************************************************************************
** Class Constructor instantiates the class                                                                       **
*******************************************************************************************************************/
MCP7940_Class::MCP7940_Class()  {} // of class constructor                    //                                  //

/*******************************************************************************************************************
** Class Destructor currently does nothing and is included for compatibility purposes                             **
*******************************************************************************************************************/
MCP7940_Class::~MCP7940_Class() {} // of class destructor                     //                                  //

/*******************************************************************************************************************
** Method begin starts I2C communications with the device, using a default address if one is not specified and    **
** return true if the device has been detected and false if it was not                                            **
*******************************************************************************************************************/
bool MCP7940_Class::begin(const uint16_t i2cSpeed) {                          // Start I2C communications         //
  Wire.begin();                                                               // Start I2C as master device       //
  Wire.setClock(i2cSpeed);                                                    // Set the I2C bus speed            //
  Wire.beginTransmission(MCP7940_ADDRESS);                                    // Address the MCP7940M             //
  uint8_t errorCode = Wire.endTransmission();                                 // See if there's a device present  //
  if (errorCode == 0) {                                                       // If we have a MCP7940M            //
    clearRegisterBit(MCP7940_RTCHOUR, MCP7940_12_24);                         // Use 24 hour clock                //
<<<<<<< HEAD
    setRegisterBit(MCP7940_CONTROL, MCP7940_ALMPOL);                          // assert alarm low, default high //
    _CrystalStatus = readRegisterBit(MCP7940_RTCSEC, MCP7940_ST);             // Status bit from register         //
    _OscillatorStatus = readRegisterBit(MCP7940_RTCWKDAY, MCP7940_OSCRUN);    // Oscillator state from register   //
  } // of if-then device detected                                             //                                  //
  else return false;                                                          // return error if no device found  //
=======
    setRegisterBit(MCP7940_CONTROL, MCP7940_ALMPOL);                          // assert alarm low, default high   //
    _CrystalStatus = readRegisterBit(MCP7940_RTCSEC, MCP7940_ST);             // Status bit from register         //
    _OscillatorStatus = readRegisterBit(MCP7940_RTCWKDAY, MCP7940_OSCRUN);    // Oscillator state from register   //
  } else {                                                                    //                                  //
    return false;                                                             // return error if no device found  //
  } // of if-then-else device detected                                        //                                  //
>>>>>>> 9a211b4f
  return true;                                                                // return success                   //
} // of method begin()                                                        //                                  //

/*******************************************************************************************************************
** Method readByte reads 1 byte from the specified address                                                        **
*******************************************************************************************************************/
uint8_t MCP7940_Class::readByte(const uint8_t addr) {                         //                                  //
  Wire.beginTransmission(MCP7940_ADDRESS);                                    // Address the I2C device           //
  Wire.write(addr);                                                           // Send the register address to read//
  _TransmissionStatus = Wire.endTransmission();                               // Close transmission               //
  Wire.requestFrom(MCP7940_ADDRESS, (uint8_t)1);                              // Request 1 byte of data           //
  return Wire.read();                                                         // read it and return it            //
} // of method readByte()                                                     //                                  //

/*******************************************************************************************************************
** Method writeByte write 1 byte to the specified address                                                         **
*******************************************************************************************************************/
void MCP7940_Class::writeByte(const uint8_t addr, const uint8_t data) {       //                                  //
  Wire.beginTransmission(MCP7940_ADDRESS);                                    // Address the I2C device           //
  Wire.write(addr);                                                           // Send the register address to write //
  Wire.write(data);                                                           // Send the data to write to this register //
  _TransmissionStatus = Wire.endTransmission();                               // Close transmission               //
} // of method writeByte()                                                    //                                  //

/*******************************************************************************************************************
** Method clearRegisterBit clears the specified bit in the register                                               **
*******************************************************************************************************************/
<<<<<<< HEAD
void MCP7940_Class::clearRegisterBit(uint8_t reg, uint8_t b) {
  writeByte(reg, readByte(reg) & ~(1 << b));
}
=======
void MCP7940_Class::clearRegisterBit(const uint8_t reg, const uint8_t b) {    //                                  //
  writeByte(reg, readByte(reg) & ~(1 << b));                                  //                                  //
} // of method clearRegisterBit()                                             //                                  //
>>>>>>> 9a211b4f

/*******************************************************************************************************************
** Method setRegisterBit sets the specified bit in the register                                                   **
*******************************************************************************************************************/
<<<<<<< HEAD
void MCP7940_Class::setRegisterBit(uint8_t reg, uint8_t b) {
  writeByte(reg, readByte(reg) | (1 << b));
}
=======
void MCP7940_Class::setRegisterBit(const uint8_t reg, const uint8_t b) {
  writeByte(reg, readByte(reg) | (1 << b));                                   //                                  //
} // of method setRegisterBit()                                               //                                  //
>>>>>>> 9a211b4f

/*******************************************************************************************************************
** Method writeRegisterBit sets or clears the specified bit based on bitvalue                                     **
*******************************************************************************************************************/
<<<<<<< HEAD
void MCP7940_Class::writeRegisterBit(uint8_t reg, uint8_t b, bool bitvalue) {
  bitvalue ? setRegisterBit(reg, b) : clearRegisterBit(reg, b);
}
=======
void MCP7940_Class::writeRegisterBit(const uint8_t reg, const uint8_t b,      //                                  //
                                     const bool bitvalue) {                   //                                  //
  bitvalue ? setRegisterBit(reg, b) : clearRegisterBit(reg, b);               //                                  //
} // of method writeRegisterBit()                                             //                                  //
>>>>>>> 9a211b4f

/*******************************************************************************************************************
** Method readRegisterBit reads a specific bit from the register                                                  **
*******************************************************************************************************************/
<<<<<<< HEAD
uint8_t MCP7940_Class::readRegisterBit(uint8_t reg, uint8_t b) {
  return bitRead(readByte(reg), b);
}
=======
uint8_t MCP7940_Class::readRegisterBit(const uint8_t reg, const uint8_t b) {  //                                  //
  return bitRead(readByte(reg), b);                                           //                                  //
} // of method readRegisterBit()                                              //                                  //
>>>>>>> 9a211b4f

/*******************************************************************************************************************
** Method bcd2dec converts a BCD encoded value into number representation                                         **
*******************************************************************************************************************/
uint8_t MCP7940_Class::bcd2int(const uint8_t bcd) {                           // convert BCD digits to integer    //
  return ((bcd / 16 * 10) + (bcd % 16));                                      //                                  //
} // of method bcd2int                                                        //                                  //

/*******************************************************************************************************************
** Method dec2bcd converts an integer to BCD encoding                                                             **
*******************************************************************************************************************/
uint8_t MCP7940_Class::int2bcd(const uint8_t dec) {                           // convert BCD digits to integer    //
  return ((dec / 10 * 16) + (dec % 10));                                      //                                  //
} // of method int2bcd                                                        //                                  //

/*******************************************************************************************************************
** Method deviceStatus checks to see if the MCP7940 crystal has been turned on or off                             **
*******************************************************************************************************************/
bool MCP7940_Class::deviceStatus() {                                          // See if the crystal is running    //
  return _CrystalStatus;                                                      // Return internal variable         //
} // of method DeviceStatus                                                   //                                  //

/*******************************************************************************************************************
** Method deviceStart sets the status register to turn on the clock                                               **
*******************************************************************************************************************/
bool MCP7940_Class::deviceStart() {                                           // Start crystal                    //
  setRegisterBit(MCP7940_RTCSEC, MCP7940_ST);                                 // Set the ST bit                   //
  _CrystalStatus = readRegisterBit(MCP7940_RTCSEC, MCP7940_ST);               // Get status bit from register     //
  for (uint8_t j = 0; j < 255; j++) {                                         // Loop until changed or overflow   //
    _OscillatorStatus = readRegisterBit(MCP7940_RTCWKDAY, MCP7940_OSCRUN);    // Wait for oscillator to start     //
    if (_OscillatorStatus) break;                                             // Exit loop on success             //
<<<<<<< HEAD
    delay(1);                                                                 // Allow oscillator some time to start //
=======
    delay(1);                                                                 // Allow oscillator time to start   //
>>>>>>> 9a211b4f
  } // of for-next oscillator loop                                            //                                  //
  return _OscillatorStatus;                                                   // Return state                     //
} // of method deviceStart                                                    //                                  //

/*******************************************************************************************************************
** Method deviceStop sets the status register to turn off the clock                                               **
*******************************************************************************************************************/
bool MCP7940_Class::deviceStop() {                                            // Stop crystal                     //
  clearRegisterBit(MCP7940_RTCSEC, MCP7940_ST);                               // clear the ST bit.                //
  _CrystalStatus = 0;                                                         // set to false for off status      //
  for (uint8_t j = 0; j < 255; j++) {                                         // Loop until changed or overflow   //
    _OscillatorStatus = readRegisterBit(MCP7940_RTCWKDAY, MCP7940_OSCRUN);    // Wait for oscillator to stop      //
    if (!_OscillatorStatus) break;                                            // Exit loop on success             //
<<<<<<< HEAD
    delay(1);                                                                 // Allow oscillator some time to stop //
=======
    delay(1);                                                                 // Allow oscillator time to stop    //
>>>>>>> 9a211b4f
  } // of for-next oscillator loop                                            //                                  //
  return _OscillatorStatus;                                                   // Return state                     //
} // of method deviceStop                                                     //                                  //

/*******************************************************************************************************************
** Method now() returns the current date/time                                                                     **
** then the power down time is returned, if the timeType = 2 then the power up time is returned. These options are**
** not documented as the official calls are "getPowerOffDate" and "getPowerOnDate"                                **
*******************************************************************************************************************/
DateTime MCP7940_Class::now() {                                               // Return current date/time         //
  Wire.beginTransmission(MCP7940_ADDRESS);                                    // Address the I2C device           //
  Wire.write(MCP7940_RTCSEC);                                                 // Start at specified register      //
  _TransmissionStatus = Wire.endTransmission();                               // Close transmission               //
  Wire.requestFrom(MCP7940_ADDRESS, (uint8_t)7);                              // Request 7 bytes of data          //
  _ss = bcd2int(Wire.read() & 0x7F);                                          // Clear high bit in seconds        //
  _mm = bcd2int(Wire.read() & 0x7F);                                          // Clear high bit in minutes        //
  _hh = bcd2int(Wire.read() & 0x7F);                                          // Clear high bit in hours          //
  Wire.read();                                                                // Ignore Day-Of-Week register      //
<<<<<<< HEAD
  _d = bcd2int(Wire.read()  & 0x3F);                                          // Clear 2 high bits for day of month//
=======
  _d = bcd2int(Wire.read()  & 0x3F);                                          // Clear 2 high bits for day-o-month//
>>>>>>> 9a211b4f
  _m = bcd2int(Wire.read()  & 0x1F);                                          // Clear 3 high bits for Month      //
  _y = bcd2int(Wire.read()) + 2000;                                           // Add 2000 to internal year        //
  return DateTime (_y, _m, _d, _hh, _mm, _ss);                                // Return class value               //
} // of method now                                                            //                                  //

/*******************************************************************************************************************
** Method getPowerDown() returns the date/time that the power went off. This is set back to zero once the power   **
** fail flag is reset.                                                                                            **
*******************************************************************************************************************/
DateTime MCP7940_Class::getPowerDown() {                                      // Get the Date when power went off //
  uint8_t min, hr, day, mon;                                                  // temporary storage                //
  Wire.beginTransmission(MCP7940_ADDRESS);                                    // Address the I2C device           //
  Wire.write(MCP7940_PWRDNMIN);                                               // Start at specified register      //
  _TransmissionStatus = Wire.endTransmission();                               // Close transmission               //
  Wire.requestFrom(MCP7940_ADDRESS, (uint8_t)4);                              // Request 4 bytes of data          //
  min = bcd2int(Wire.read() & 0x7F);                                          // Clear high bit in minutes        //
  hr  = bcd2int(Wire.read() & 0x7F);                                          // Clear high bit in hours          //
<<<<<<< HEAD
  day = bcd2int(Wire.read() & 0x3F);                                          // Clear 2 high bits for day of month//
=======
  day = bcd2int(Wire.read() & 0x3F);                                          // Clear 2 high bits for day-o-month//
>>>>>>> 9a211b4f
  mon = bcd2int(Wire.read() & 0x1F);                                          // Clear 3 high bits for Month      //
  return DateTime (0, mon, day, hr, min, 0);                                  // Return class value               //
} // of method getPowerDown()                                                 //                                  //

/*******************************************************************************************************************
** Method getPowerUp() returns the date/time that the power went off. This is set back to zero once the power     **
** fail flag is reset.                                                                                            **
*******************************************************************************************************************/
DateTime MCP7940_Class::getPowerUp() {                                        // Get the Date when power came back//
  uint8_t min, hr, day, mon;                                                  // temporary storage                //
  Wire.beginTransmission(MCP7940_ADDRESS);                                    // Address the I2C device           //
  Wire.write(MCP7940_PWRUPMIN);                                               // Start at specified register      //
  _TransmissionStatus = Wire.endTransmission();                               // Close transmission               //
  Wire.requestFrom(MCP7940_ADDRESS, (uint8_t)4);                              // Request 4 bytes of data          //
  min = bcd2int(Wire.read() & 0x7F);                                          // Clear high bit in minutes        //
  hr  = bcd2int(Wire.read() & 0x7F);                                          // Clear high bit in hours          //
<<<<<<< HEAD
  day = bcd2int(Wire.read() & 0x3F);                                          // Clear 2 high bits for day of month//
=======
  day = bcd2int(Wire.read() & 0x3F);                                          // Clear 2 high bits for day-o-month//
>>>>>>> 9a211b4f
  mon = bcd2int(Wire.read() & 0x1F);                                          // Clear 3 high bits for Month      //
  return DateTime (0, mon, day, hr, min, 0);                                  // Return class value               //
} // of method getPowerUp()                                                   //                                  //

/*******************************************************************************************************************
** Method adjust set the current date/time. This is an overloaded function, if called with no parameters then the **
** RTC is set to the date/time when the program was compiled and uploaded. Otherwise the values are set, but the  **
** oscillator is stopped during the process and needs to be restarted upon completion.                            **
*******************************************************************************************************************/
void MCP7940_Class::adjust() {                                                // Set the RTC date and Time        //
  adjust(DateTime(F(__DATE__), F(__TIME__)));                                 // Set to compile time              //
} // of method adjust                                                         /-----------------------------------//

void MCP7940_Class::adjust(const DateTime& dt) {                              // Set the RTC date and Time        //
  deviceStop();                                                               // Stop the oscillator              //
  writeByte(MCP7940_RTCSEC, int2bcd(dt.second()));                            // Write seconds, keep device off   //
  writeByte(MCP7940_RTCMIN, int2bcd(dt.minute()));                            // Write the minutes value          //
  writeByte(MCP7940_RTCHOUR, int2bcd(dt.hour()));                             // Also re-sets the 24Hour clock on //
  writeByte(MCP7940_RTCWKDAY, dt.dayOfTheWeek());                             // Update the weekday               //
  writeByte(MCP7940_RTCDATE, int2bcd(dt.day()));                              // Write the day of month           //
  writeByte(MCP7940_RTCMTH, int2bcd(dt.month()));                             // Month, ignore R/O leapyear bit   //
  writeByte(MCP7940_RTCYEAR, int2bcd(dt.year() - 2000));                      // Write the year                   //
  deviceStart();                                                              // Restart the oscillator           //
  _SetUnixTime = now().unixtime();                                            // Store time of last change        //
} // of method adjust                                                         //                                  //

/*******************************************************************************************************************
** Method weekdayRead will read the weekday number from the RTC. This number is user-settable and is incremented  **
** when the day shifts. It is set as part of the adjust() method where Monday is weekday 1                        **
*******************************************************************************************************************/
uint8_t MCP7940_Class::weekdayRead() {                                        // Read the DOW from the RTC        //
  return readByte(MCP7940_RTCWKDAY) & 0x07;                                   // no need to convert, values 1-7   //
} // of method weekdayRead()                                                  //                                  //

/*******************************************************************************************************************
** Method weekdaywrite will write the weekday (1-7) to the register and return the setting. If the input value is **
** out of range then nothing will be written and a 0 will be returned.                                            **
*******************************************************************************************************************/
uint8_t MCP7940_Class::weekdayWrite(const uint8_t dow) {                      // Write the DOW to the RTC         //
  uint8_t retval = 0;                                                         // assume we have an error          //
  if (dow > 0 && dow < 8) {                                                   // If parameter is in range, then   //
    writeByte(MCP7940_RTCWKDAY, dow);                                         // set the register                 //
    retval = dow;                                                             // set the return value             //
  } // of if-then we have a good DOW                                          //                                  //
  return retval;                                                              // return the value                 //
} // of method weekdayWrite()                                                 //                                  //

/*******************************************************************************************************************
** Method calibrate(). This function accepts a current date/time value and compares that to the current date/time **
** of the RTC and computes a calibration factor depending upon the time difference between the two and how long   **
** the timespan between the two is. The longer the period between setting the clock and comparing the difference  **
** between real time and indicated time the better the resulting calibration accuracy will be.                    **
** The datasheet explains the calibration formula on page 28. First, the error in parts-per-million is computed   **
** using PPM = (SecDeviation/ExpectedSeconds)*10000000.  Then the trim register is computed using the formula     **
** TRIMVAL = (PPM*32768*60)/(1000000*2). The code below is designed for easy reading, not for performance         **
** The ppm <> 130 is computed by solving the equation for the maximum TRIM value of 127 and computing the         **
** corresponding max and min values for ppm. This allows the trim variable to be one byte rather than a long      **
*******************************************************************************************************************/
int8_t MCP7940_Class::calibrate(const int8_t newTrim) {                       // Calibrate the RTC                //
  int8_t trim = newTrim;                                                      // Make a local copy                //
<<<<<<< HEAD
  if (trim < 0) {
    trim = 0x80 | (trim * -1);                                                // Set non-excess 128 negative val  //
  }
=======
  if (trim < 0) {                                                             // if the trim is less than 0, then //
    trim = 0x80 | (trim * -1);                                                // set non-excess 128 negative val  //
  } // of if-then value of trim is less than 0                                //                                  //
>>>>>>> 9a211b4f
  clearRegisterBit(MCP7940_CONTROL, MCP7940_CRSTRIM);                         // fine trim mode on, to be safe    //
  writeByte(MCP7940_OSCTRIM, trim);                                           // Write value to the trim register //
  _SetUnixTime = now().unixtime();                                            // Store time of last change        //
  return trim;                                                                // return the computed trim value   //
} // of method calibrate()                                                    //                                  //
int8_t MCP7940_Class::calibrate(const DateTime& dt) {                         // Overloaded calibrate definition  //
  int32_t SecDeviation = dt.unixtime() - now().unixtime();                    // Get difference in seconds        //
  int32_t ExpectedSec  = now().unixtime() - _SetUnixTime;                     // Get number of seconds since set  //
  int32_t ppm          = 1000000 * SecDeviation / ExpectedSec;                // Multiply first to avoid trunc    //
  if (ppm > 130) {                                                            // Force number ppm to be in range  //
    ppm = 130;                                                                //                                  //
  } else if (ppm < -130) {                                                    // check for low out-of-bounds too  //
    ppm = -130;                                                               //                                  //
  } // of if-then-else ppm out of range                                       //                                  //
  int8_t trim          = readByte(MCP7940_OSCTRIM);                           // Read current trim register value //
  if (trim >> 7) {                                                            // use negative value if necessary  //
    trim = trim * -1;                                                         //                                  //
  } // of if-then trim is set                                                 //                                  //
  trim         += ppm * 32768 * 60 / 2000000;                                 // compute the new trim value       //
<<<<<<< HEAD
  return calibrate((const)trim);    
/*
  int8_t osctrim      = trim;                                                 // Declare register variable        //
  if (trim < 0) {
    osctrim = 0x80 | (trim * -1);                                             // Set non-excess 128 negative val  //
  }
  clearRegisterBit(MCP7940_CONTROL, MCP7940_CRSTRIM);                         // fine trim mode on, to be safe    //
  writeByte(MCP7940_OSCTRIM, osctrim);                                        // Write value to the trim register //
  adjust(dt);                                                                 // Set the new date value           //
  return trim;                                                                // return the computed trim value   //
*/
=======
  return calibrate((const)trim);                                              // call overloaded to set value     //
>>>>>>> 9a211b4f
} // of method calibrate()                                                    //                                  //

/*******************************************************************************************************************
** Method getCalibrationTrim(). This function returns the TRIMVAL trim values. Since the number in the register   **
** can be negative but is not in excess-128 format any negative numbers need to be manipulated before returning   **
*******************************************************************************************************************/
int8_t MCP7940_Class::getCalibrationTrim() {                                  // Get the trim register value      //
  int8_t trim = readByte(MCP7940_OSCTRIM);                                    // read the register                //
<<<<<<< HEAD
  if (trim >> 7) {
    trim = (0x7F & trim) * -1;                                                // if negative convert to excess128 //
  }
=======
  if (trim >> 7) {                                                            // If trim is negative, the convert //
    trim = (0x7F & trim) * -1;                                                // convert to excess128 value       //
  } // of if-then less than zero trim                                         //                                  //
>>>>>>> 9a211b4f
  return (trim);                                                              // return the trim value            //
} // of method getCalibrationTrim()                                           //                                  //

/*******************************************************************************************************************
** Method calibrate() when called with no parameters means that the current calibration offset is set back to 0   **
*******************************************************************************************************************/
int8_t MCP7940_Class::calibrate() {                                           // Calibrate the RTC                //
  clearRegisterBit(MCP7940_CONTROL, MCP7940_CRSTRIM);                         // fine trim mode on, to be safe    //
  writeByte(MCP7940_OSCTRIM, (uint8_t)0);                                     // Write zeros to the trim register //
} // of method calibrate()                                                    //                                  //

/*******************************************************************************************************************
** Method setMFP() will set the MFP (Multifunction Pin) to the requested state and return success if, and only if,**
** the Square Wave enable is not turned on and both ALARM 0 and 1 are turned off, other it returns a false        **
*******************************************************************************************************************/
bool MCP7940_Class::setMFP(const bool value) {                                // Set the MFP pin state            //
  uint8_t registerValue = readByte(MCP7940_CONTROL);                          // Get Control register             //
<<<<<<< HEAD
  if (registerValue & 0x70 != 0) {
    return false;                                                             // Error if SQWEN/ALM1EN/ALM0EN set //
  }
=======
  if (registerValue & 0x70 != 0) {                                            // Error if SQWEN/ALM1EN/ALM0EN set //
    return false;                                                             //                                  //
  } // of if-then an invalid value                                            //                                  //
>>>>>>> 9a211b4f
  writeRegisterBit(MCP7940_CONTROL, MCP7940_OUT, value);                      //                                  //
  return true;                                                                // Return success                   //
} // of method setMFP()                                                       //                                  //

/*******************************************************************************************************************
** Method getMFP() will get the MFP (Multifunction Pin) state. On is true and Off is false. This is read from the **
** control register if no alarms are enabled, otherwise the two alarm states must be checked.                     **
** Returns one of the following values:                                                                           **
** 0 = pin set LOW.                                                                                               **
** 1 = pin set HIGH.                                                                                              **
** 2 = pin controlled by alarms.                                                                                  **
** 3 = pin controlled by square wave output.                                                                      **
*******************************************************************************************************************/
<<<<<<< HEAD
// Returns:
// 0 = pin set LOW.
// 1 = pin set HIGH.
// 2 = pin controlled by alarms.
// 3 = pin controlled by square wave output.
=======
>>>>>>> 9a211b4f
uint8_t MCP7940_Class::getMFP() {                                             // Get the MFP pin state            //
  uint8_t controlRegister = readByte(MCP7940_CONTROL);                        // Get control register contents    //
  if (controlRegister & (1 << MCP7940_SQWEN)) {                               // Square wave output enabled       //
    return 3;                                                                 // MFP in SQW output mode           //
<<<<<<< HEAD
  }
  else if ((controlRegister & (1 << MCP7940_ALM0EN)) |                        // One or both alarms enable, and   //
      (controlRegister & (1 << MCP7940_ALM1EN))) {                            // no square wave output.           //
    return 2;                                                                 // MFP in alarm output mode         //
  }
=======
  } else if ((controlRegister & (1 << MCP7940_ALM0EN)) |                      // One or both alarms enable, and   //
             (controlRegister & (1 << MCP7940_ALM1EN))) {                     // no square wave output.           //
    return 2;                                                                 // MFP in alarm output mode         //
  } // of if-then-else square wave enabled                                    //                                  //
>>>>>>> 9a211b4f
  return bitRead(controlRegister, MCP7940_OUT);                               // MFP in manual mode, return value //
} // of method getMFP()                                                       //                                  //

/*******************************************************************************************************************
** Method setAlarm will set one of the 2 alarms.                                                                  **
**                                                                                                                **
** In order to configure the alarm modules, the following steps need to be performed in order:                    **
** 1. Load the timekeeping registers and enable the oscillator                                                    **
** 2. Configure the ALMxMSK<2:0> bits to select the desired alarm mask                                            **
** 3. Set or clear the ALMPOL bit according to the desired output polarity                                        **
** 4. Ensure the ALMxIF flag is cleared                                                                           **
** 5. Based on the selected alarm mask, load the alarm match value into the appropriate register(s)               **
** 6. Enable the alarm module by setting the ALMxEN bit                                                           **
**                                                                                                                **
** There are two ALMPOL bits - one in the ALM0WKDAY register which can be written, one in the ALM1WKDAY register  **
** which is read-only and reflects the value of the ALMPOL in ALM0WKDAY.                                          **
*******************************************************************************************************************/
bool MCP7940_Class::setAlarm(const uint8_t alarmNumber,                       // Alarm number 0 or 1              //
                             const uint8_t alarmType,                         // Alarm type 0-7, see above        //
                             const DateTime dt,                               // Date/Time to set alarm from      //
<<<<<<< HEAD
                             const bool state) {                              // Alarm on (true) or off (false)   //                             
  bool success = false;                                                       // Assume no success                //
  if (alarmNumber < 2 &&
      alarmType < 8 &&
      alarmType != 5 &&
      alarmType != 6 &&
      deviceStart()) {                                                        // if parameters and oscillator OK  //
    clearRegisterBit(MCP7940_CONTROL, alarmNumber ? MCP7940_ALM1EN : MCP7940_ALM0EN); // Turn off the alarm       //
    uint8_t offset = 7 * alarmNumber;                                         // Offset to be applied           //
    uint8_t wkdayRegister = readByte(MCP7940_ALM0WKDAY + offset) & (1 << MCP7940_ALM0IF); // Keep alarm interrupt flag bit //
=======
                             const bool state) {                              // Alarm on (true) or off (false)   //
  bool success = false;                                                       // Assume no success                //
  if (alarmNumber < 2 &&                                                      //                                  //
      alarmType < 8 &&                                                        //                                  //
      alarmType != 5 &&                                                       //                                  //
      alarmType != 6 &&                                                       //                                  //
      deviceStart()) {                                                        // if parameters and oscillator OK  //
    clearRegisterBit(MCP7940_CONTROL, alarmNumber ? MCP7940_ALM1EN : MCP7940_ALM0EN); // Turn off the alarm       //
    uint8_t offset = 7 * alarmNumber;                                         // Offset to be applied             //
    uint8_t wkdayRegister = readByte(MCP7940_ALM0WKDAY + offset) & (1 << MCP7940_ALM0IF); // Keep alm int flag bit//
>>>>>>> 9a211b4f
    wkdayRegister |= alarmType << 4;                                          // Set 3 bits from alarmType        //
    wkdayRegister |= dt.dayOfTheWeek();                                       // Set 3 bits for dow from date     //
    writeByte(MCP7940_ALM0WKDAY + offset, wkdayRegister);                     // Write alarm mask                 //
    writeByte(MCP7940_ALM0SEC + offset, int2bcd(dt.second()));                // Write seconds, keep device off   //
    writeByte(MCP7940_ALM0MIN + offset, int2bcd(dt.minute()));                // Write the minutes value          //
    writeByte(MCP7940_ALM0HOUR + offset, int2bcd(dt.hour()));                 // Also re-sets the 24Hour clock on //
    writeByte(MCP7940_ALM0DATE + offset, int2bcd(dt.day()));                  // Write the day of month           //
<<<<<<< HEAD
    writeByte(MCP7940_ALM0MTH + offset, int2bcd(dt.month()));                 // Month, ignore R/O leapyear bit   //
    setAlarmState(alarmNumber, state);                                        // Set the requested alarm to state //
  } // of if-then alarmNumber and alarmType are valid and device running      //                                  //
 
=======
    writeByte(MCP7940_ALM0MTH + offset, int2bcd(dt.month()));                 // Month, ignore R/O leap-year bit  //
    setAlarmState(alarmNumber, state);                                        // Set the requested alarm to state //
  } // of if-then alarmNumber and alarmType are valid and device running      //                                  //
>>>>>>> 9a211b4f
  return success;                                                             // return the status                //
} // of method setAlarm                                                       //                                  //


/*******************************************************************************************************************
** Alarm polarity (see also TABLE 5-10 on p.27 of the datasheet).                                                 **
** Note: the MFP pin is open collector, it needs an external pull-up resistor.                                    **
**                                                                                                                **
** If only one alarm is set:                                                                                      **
** polarity = 0: MFP high when no alarm, low when alarm.                                                          **
** polarity = 1: MFP low when no alarm, high when alarm.                                                          **
**                                                                                                                **
** If both alarms are set:                                                                                        **
** polarity = 0: MFP high when no alarm or one alarm, low when both alarms go off.                                **
** polarity = 1: MFP low when no alarm, high when eihter or both alarms go off.                                   **
**                                                                                                                **
** In most situations you will want to set polarity to 1 if you have two alarms set, to be able to see when an    **
** alarm goes off using the MFP pin.                                                                              **
**                                                                                                                **
*******************************************************************************************************************/
void MCP7940_Class::setAlarmPolarity(const bool polarity) {                   // Set the polarity of the alarm    //
  writeRegisterBit(MCP7940_ALM0WKDAY, MCP7940_ALMPOL, polarity);              // Write polarity to the ALMPOL bit.//
<<<<<<< HEAD
  return;
}
=======
  return;                                                                     //                                  //
} // of method setAlarmPolarity()                                             //                                  //
>>>>>>> 9a211b4f

/*******************************************************************************************************************
** Method getAlarm will return the date/time settings for the given alarm and update the alarmType parameter with **
** the alarm type that was set                                                                                    **
*******************************************************************************************************************/
DateTime MCP7940_Class::getAlarm(const uint8_t alarmNumber,                   // Return alarm date/time & type    //
                                 uint8_t &alarmType) {                        //                                  //
<<<<<<< HEAD
  if (alarmNumber > 1) {
    return NULL;                                                              // return an error if bad alarm no. //
  }
=======
  if (alarmNumber > 1) {                                                      // return an error if bad alarm no. //
    return NULL;                                                              //                                  //
  } // of if-then bad alarm number                                            //                                  //
>>>>>>> 9a211b4f
  uint8_t offset = 7 * alarmNumber;                                           // Offset to be applied             //
  alarmType = (readByte(MCP7940_ALM0WKDAY + offset) >> 4) & B111;             // get 3 bits for alarmType         //
  uint8_t ss = bcd2int(readByte(MCP7940_ALM0SEC + offset) & 0x7F);            // Clear high bit in seconds        //
  uint8_t mm = bcd2int(readByte(MCP7940_ALM0MIN + offset) & 0x7F);            // Clear high bit in minutes        //
  uint8_t hh = bcd2int(readByte(MCP7940_ALM0HOUR + offset) & 0x7F);           // Clear high bit in hours          //
<<<<<<< HEAD
  uint8_t d  = bcd2int(readByte(MCP7940_ALM0DATE + offset) & 0x3F);           // Clear 2 high bits for day of month//
=======
  uint8_t d  = bcd2int(readByte(MCP7940_ALM0DATE + offset) & 0x3F);           // Clear 2 high bits for day-o-month//
>>>>>>> 9a211b4f
  uint8_t m  = bcd2int(readByte(MCP7940_ALM0MTH + offset) & 0x1F);            // Clear 3 high bits for Month      //
  uint16_t y = 0;                                                             // Year is not part of the alarms   //
  return DateTime (y, m, d, hh, mm, ss);                                      // Return class value               //
} // of method getAlarm()                                                     //                                  //

/*******************************************************************************************************************
** Method clearAlarm will clear a set alarm by re-writing the same contents back to the register                  **
*******************************************************************************************************************/
bool MCP7940_Class::clearAlarm(const uint8_t alarmNumber) {                   // Clear an Alarm                   //
<<<<<<< HEAD
  if (alarmNumber > 1) {
    return false;                                                             // return an error if bad alarm no. //
  }
  clearRegisterBit(alarmNumber ? MCP7940_ALM1WKDAY : MCP7940_ALM0WKDAY, MCP7940_ALM0IF);            
=======
  if (alarmNumber > 1) {                                                      // return an error if bad alarm no. //
    return false;                                                             //                                  //
  } // of if-then a bad alarm number                                          //                                  //
  clearRegisterBit(alarmNumber ? MCP7940_ALM1WKDAY : MCP7940_ALM0WKDAY, MCP7940_ALM0IF);// reset register bit     //
>>>>>>> 9a211b4f
  return true;                                                                // return success                   //
} // of method clearAlarm()                                                   //                                  //

/*******************************************************************************************************************
** Method setAlarmState() will turn an alarm on or off without changing the alarm condition                       **
*******************************************************************************************************************/
<<<<<<< HEAD
bool MCP7940_Class::setAlarmState(const uint8_t alarmNumber, const bool state) { // Set alarm to on or off        //
  if (alarmNumber > 1) {
    return false;                                                             // if not alarm 0 or 1 then error   //
  }
  writeRegisterBit(MCP7940_CONTROL, alarmNumber ? MCP7940_ALM1EN : MCP7940_ALM0EN, state);
=======
bool MCP7940_Class::setAlarmState(const uint8_t alarmNumber,const bool state){// Set alarm to on or off           //
  if (alarmNumber > 1) {                                                      // if not alarm 0 or 1 then error   //
    return false;                                                             //                                  //
} // of if-then a bad alarm number                                            //                                  //
  writeRegisterBit(MCP7940_CONTROL, alarmNumber ? MCP7940_ALM1EN : MCP7940_ALM0EN, state); // Overwrite reg bit   //
>>>>>>> 9a211b4f
  return true;                                                                // Return success                   //
} // of setAlarmState()                                                       //                                  //

/*******************************************************************************************************************
** Method getAlarmState() will return whether an alarm is turned on or off                                        **
*******************************************************************************************************************/
bool MCP7940_Class::getAlarmState(const uint8_t alarmNumber) {                //                                  //
<<<<<<< HEAD
  if (alarmNumber > 1) {
    return false;                                                             // if not alarm 0 or 1 then error   //
  }
=======
  if (alarmNumber > 1) {                                                      // if not alarm 0 or 1 then error   //
    return false;                                                             //                                  //
} // of if-then a bad alarm number                                            //                                  //
>>>>>>> 9a211b4f
  return readRegisterBit(MCP7940_CONTROL, alarmNumber ? MCP7940_ALM1EN : MCP7940_ALM0EN); // Get state of alarm   //
} // of getAlarmState()                                                       //                                  //

/*******************************************************************************************************************
** Method isAlarm will return whether an alarm is active or not                                                   **
*******************************************************************************************************************/
bool MCP7940_Class::isAlarm(const uint8_t alarmNumber) {                      // Return alarm status              //
<<<<<<< HEAD
  if (alarmNumber > 1) {
    return false;                                                             // return an error if bad alarm no. //
  }
  return readRegisterBit(alarmNumber ? MCP7940_ALM1WKDAY : MCP7940_ALM0WKDAY, MCP7940_ALM0IF); // Get state of alarm   //
=======
  if (alarmNumber > 1) {                                                      // return an error if bad alarm no. //
    return false;                                                             //                                  //
} // of if-then a bad alarm number                                            //                                  //
  return readRegisterBit(alarmNumber ? MCP7940_ALM1WKDAY : MCP7940_ALM0WKDAY, MCP7940_ALM0IF); // Get alarm state //
>>>>>>> 9a211b4f
} // of method clearAlarm()                                                   //                                  //

/*******************************************************************************************************************
** Method getSQWSpeed will return the list value for the frequency of the square wave. Values are B00 for 1Hz,    **
** B01 for 4.096kHz, B10 for 8.192kHz and B11 for 32.768kHz. If square wave is not turned on then a 0 is returned **
*******************************************************************************************************************/
uint8_t MCP7940_Class::getSQWSpeed() {                                        // Return the SQW frequency code    //
  uint8_t frequency = readByte(MCP7940_CONTROL);                              // Read the control register        //
<<<<<<< HEAD
  if (frequency & 0x40) {
    return (frequency & 0x03);                                                // return 2 bits if SQW enabled     //
  }
=======
  if (frequency & 0x40) {                                                     // return 2 bits if SQW enabled     //
    return (frequency & 0x03);                                                //                                  //
  } // of if-then square wave frequency set                                   //                                  //
>>>>>>> 9a211b4f
  else return 0;                                                              // otherwise return 0               //
} // of method getSQWSpeed()                                                  //                                  //

/*******************************************************************************************************************
** Method setSQWSpeed will set the square wave speed to a value. Values are B00 for 1Hz, B01 for 4.096kHz, B10    **
** for 8.192kHz and B11 for 32.768kHz. By default the square wave is also turned on, but the optional setState    **
** parameter changes that initial state. The return value is the state of the SQW after setting                   **
<<<<<<< HEAD
0 = 1 Hz
1 = 4.096 kHz
2 = 8.192 kHz
3 = 32.768 kHz
4 = 64 Hz
*******************************************************************************************************************/
bool MCP7940_Class::setSQWSpeed(uint8_t frequency, bool state) {              // Set the SQW frequency code       //
  if (frequency < 3) {
    uint8_t registerValue = readByte(MCP7940_CONTROL);                        // read the register to a variable  //
    bitWrite(registerValue, MCP7940_SQWEN, state);
    bitWrite(registerValue, MCP7940_SQWFS0, bitRead(frequency, 0));           // 2 bits are used for frequency    //
    bitWrite(registerValue, MCP7940_SQWFS1, bitRead(frequency, 1));
    bitClear(registerValue, MCP7940_CRSTRIM);                                 // CRSTRIM bit must be cleared      //
    writeByte(MCP7940_CONTROL, registerValue);                                // Write register settings          //
  }
  else if (frequency == 4) {
    setRegisterBit(MCP7940_CONTROL, MCP7940_CRSTRIM);                         // CRSTRIM bit must be set for 64Hz //
    writeRegisterBit(MCP7940_CONTROL, MCP7940_SQWEN, state);
  }  
=======
** 0 = 1       Hz                                                                                                 **
** 1 = 4.096  kHz                                                                                                 **
** 2 = 8.192  kHz                                                                                                 **
** 3 = 32.768 kHz                                                                                                 **
** 4 = 64      Hz                                                                                                 **
*******************************************************************************************************************/
bool MCP7940_Class::setSQWSpeed(uint8_t frequency, bool state) {              // Set the SQW frequency code       //
  if (frequency < 3) {                                                        // If the frequency is < 64Hz       //
    uint8_t registerValue = readByte(MCP7940_CONTROL);                        // read the register to a variable  //
    bitWrite(registerValue, MCP7940_SQWEN, state);                            //                                  //
    bitWrite(registerValue, MCP7940_SQWFS0, bitRead(frequency, 0));           // 2 bits are used for frequency    //
    bitWrite(registerValue, MCP7940_SQWFS1, bitRead(frequency, 1));           //                                  //
    clearRegisterBit(registerValue, MCP7940_CRSTRIM);                         // CRSTRIM bit must be cleared      //
    writeByte(MCP7940_CONTROL, registerValue);                                // Write register settings          //
  } else if (frequency == 4) {                                                // If the frequency is 64Hz         //
    setRegisterBit(MCP7940_CONTROL, MCP7940_CRSTRIM);                         // CRSTRIM bit must be set for 64Hz //
    writeRegisterBit(MCP7940_CONTROL, MCP7940_SQWEN, state);                  // Set then square wave enable bit  //
  }  // of if-then-else less then 64Hz or equal                               //                                  //
>>>>>>> 9a211b4f
  return state;                                                               // Return whether enabled or not    //
} // of method setSQWState()                                                  //                                  //

/*******************************************************************************************************************
** Method setSQWState will turn on the square wave generator bit                                                  **
*******************************************************************************************************************/
bool MCP7940_Class::setSQWState(const bool state) {                           // Set the SQW frequency state      //
  writeRegisterBit(MCP7940_CONTROL, MCP7940_SQWEN, state);                    // set the one bit to state         //
  return state;                                                               // Return whether enabled or not    //
} // of method setSQWState                                                    //                                  //

/*******************************************************************************************************************
** Method getSQWState will turn on the square wave generator bit                                                  **
*******************************************************************************************************************/
bool MCP7940_Class::getSQWState() {                                           // Get the SQW frequency state      //
  return readRegisterBit(MCP7940_CONTROL, MCP7940_SQWEN);                     //                                  //
} // of method getSQWState()                                                  //                                  //

/*******************************************************************************************************************
** Method setBattery() will enable or disable battery backup for the MCP7940N and have no effect on the MCP7940M  **
*******************************************************************************************************************/
<<<<<<< HEAD
bool MCP7940_Class::setBattery(const bool state) {                            // Enable or disable battery backup //
  writeRegisterBit(MCP7940_RTCWKDAY, MCP7940_VBATEN, state);                  //                                  //
  return (state);                                                             //                                  //
} // of method setBattery()                                                   //                                  //
=======
bool MCP7940_Class::setBattery(const bool state) {                             // Enable or disable battery backup//
  writeRegisterBit(MCP7940_RTCWKDAY, MCP7940_VBATEN, state);                   //                                 //
  return (state);                                                              //                                 //
} // of method setBattery()                                                    //                                 //
>>>>>>> 9a211b4f

/*******************************************************************************************************************
** Method getBattery() will return true if the battery backup mode is enabled, otherwise return a 0.              //
*******************************************************************************************************************/
<<<<<<< HEAD
bool MCP7940_Class::getBattery() {                                            // Return battery backup state      //
  return readRegisterBit(MCP7940_RTCWKDAY, MCP7940_VBATEN);                   //                                  //
} // of method setBattery()                                                   //                                  //
=======
bool MCP7940_Class::getBattery() {                                             // Return battery backup state     //
  return readRegisterBit(MCP7940_RTCWKDAY, MCP7940_VBATEN);                    //                                 //
} // of method setBattery()                                                    //                                 //
>>>>>>> 9a211b4f

/*******************************************************************************************************************
** Method getPowerFail() will return true if a power fail has occurred and the flag hasn't been reset             **
*******************************************************************************************************************/
<<<<<<< HEAD
bool MCP7940_Class::getPowerFail() {                                          // Return true on power fail state  //
  return readRegisterBit(MCP7940_RTCWKDAY, MCP7940_PWRFAIL);                  //                                  //
} // of method getPowerFail()                                                 //                                  //
=======
bool MCP7940_Class::getPowerFail() {                                           // Return true on power fail state //
  return readRegisterBit(MCP7940_RTCWKDAY, MCP7940_PWRFAIL);                   //                                 //
} // of method getPowerFail()                                                  //                                 //
>>>>>>> 9a211b4f

/*******************************************************************************************************************
** Method clearPowerFail() will clear the power fail flag                                                         **
** Note: this will also clear the power fail and power up timestamps. Read those before clearing this bit.        **
*******************************************************************************************************************/
<<<<<<< HEAD
bool MCP7940_Class::clearPowerFail() {                                        // Clear the power fail flag        //
  writeByte(MCP7940_RTCWKDAY, readByte(MCP7940_RTCWKDAY));                    // Write back register to clear     //
  return true;                                                                //                                  //
} // of method clearPowerFail()                                               //                                  //
 
=======
bool MCP7940_Class::clearPowerFail() {                                         // Clear the power fail flag       //
  writeByte(MCP7940_RTCWKDAY, readByte(MCP7940_RTCWKDAY));                     // Write back register to clear    //
  return true;                                                                 //                                 //
} // of method clearPowerFail()                                                //                                 //
>>>>>>> 9a211b4f
<|MERGE_RESOLUTION|>--- conflicted
+++ resolved
@@ -162,16 +162,11 @@
 *******************************************************************************************************************/
 uint8_t DateTime::dayOfTheWeek() const {                                      // Compute the DOW                  //
   uint16_t day = date2days(yOff, m, d);                                       // compute the number of days       //
-<<<<<<< HEAD
   uint8_t dow = ((day + 6) % 7);                                              // Jan 1, 2000 is a Saturday, i.e. 6//
   if (dow == 0) {                                                             // Correction for Sundays           //
     dow = 7;
   }
   return dow;
-=======
-  uint8_t dow = ((day + 6) % 7 + 1);                                          // Jan 1, 2000 is a Saturday, i.e. 6//
-  return dow;                                                                 //                                  //
->>>>>>> 9a211b4f
 } // of method dayOfTheWeek()                                                 //                                  //
 
 /*******************************************************************************************************************
@@ -243,20 +238,12 @@
   uint8_t errorCode = Wire.endTransmission();                                 // See if there's a device present  //
   if (errorCode == 0) {                                                       // If we have a MCP7940M            //
     clearRegisterBit(MCP7940_RTCHOUR, MCP7940_12_24);                         // Use 24 hour clock                //
-<<<<<<< HEAD
-    setRegisterBit(MCP7940_CONTROL, MCP7940_ALMPOL);                          // assert alarm low, default high //
-    _CrystalStatus = readRegisterBit(MCP7940_RTCSEC, MCP7940_ST);             // Status bit from register         //
-    _OscillatorStatus = readRegisterBit(MCP7940_RTCWKDAY, MCP7940_OSCRUN);    // Oscillator state from register   //
-  } // of if-then device detected                                             //                                  //
-  else return false;                                                          // return error if no device found  //
-=======
     setRegisterBit(MCP7940_CONTROL, MCP7940_ALMPOL);                          // assert alarm low, default high   //
     _CrystalStatus = readRegisterBit(MCP7940_RTCSEC, MCP7940_ST);             // Status bit from register         //
     _OscillatorStatus = readRegisterBit(MCP7940_RTCWKDAY, MCP7940_OSCRUN);    // Oscillator state from register   //
   } else {                                                                    //                                  //
     return false;                                                             // return error if no device found  //
   } // of if-then-else device detected                                        //                                  //
->>>>>>> 9a211b4f
   return true;                                                                // return success                   //
 } // of method begin()                                                        //                                  //
 
@@ -284,55 +271,31 @@
 /*******************************************************************************************************************
 ** Method clearRegisterBit clears the specified bit in the register                                               **
 *******************************************************************************************************************/
-<<<<<<< HEAD
-void MCP7940_Class::clearRegisterBit(uint8_t reg, uint8_t b) {
-  writeByte(reg, readByte(reg) & ~(1 << b));
-}
-=======
 void MCP7940_Class::clearRegisterBit(const uint8_t reg, const uint8_t b) {    //                                  //
   writeByte(reg, readByte(reg) & ~(1 << b));                                  //                                  //
 } // of method clearRegisterBit()                                             //                                  //
->>>>>>> 9a211b4f
 
 /*******************************************************************************************************************
 ** Method setRegisterBit sets the specified bit in the register                                                   **
 *******************************************************************************************************************/
-<<<<<<< HEAD
-void MCP7940_Class::setRegisterBit(uint8_t reg, uint8_t b) {
-  writeByte(reg, readByte(reg) | (1 << b));
-}
-=======
 void MCP7940_Class::setRegisterBit(const uint8_t reg, const uint8_t b) {
   writeByte(reg, readByte(reg) | (1 << b));                                   //                                  //
 } // of method setRegisterBit()                                               //                                  //
->>>>>>> 9a211b4f
 
 /*******************************************************************************************************************
 ** Method writeRegisterBit sets or clears the specified bit based on bitvalue                                     **
 *******************************************************************************************************************/
-<<<<<<< HEAD
-void MCP7940_Class::writeRegisterBit(uint8_t reg, uint8_t b, bool bitvalue) {
-  bitvalue ? setRegisterBit(reg, b) : clearRegisterBit(reg, b);
-}
-=======
 void MCP7940_Class::writeRegisterBit(const uint8_t reg, const uint8_t b,      //                                  //
                                      const bool bitvalue) {                   //                                  //
   bitvalue ? setRegisterBit(reg, b) : clearRegisterBit(reg, b);               //                                  //
 } // of method writeRegisterBit()                                             //                                  //
->>>>>>> 9a211b4f
 
 /*******************************************************************************************************************
 ** Method readRegisterBit reads a specific bit from the register                                                  **
 *******************************************************************************************************************/
-<<<<<<< HEAD
-uint8_t MCP7940_Class::readRegisterBit(uint8_t reg, uint8_t b) {
-  return bitRead(readByte(reg), b);
-}
-=======
 uint8_t MCP7940_Class::readRegisterBit(const uint8_t reg, const uint8_t b) {  //                                  //
   return bitRead(readByte(reg), b);                                           //                                  //
 } // of method readRegisterBit()                                              //                                  //
->>>>>>> 9a211b4f
 
 /*******************************************************************************************************************
 ** Method bcd2dec converts a BCD encoded value into number representation                                         **
@@ -364,11 +327,7 @@
   for (uint8_t j = 0; j < 255; j++) {                                         // Loop until changed or overflow   //
     _OscillatorStatus = readRegisterBit(MCP7940_RTCWKDAY, MCP7940_OSCRUN);    // Wait for oscillator to start     //
     if (_OscillatorStatus) break;                                             // Exit loop on success             //
-<<<<<<< HEAD
-    delay(1);                                                                 // Allow oscillator some time to start //
-=======
     delay(1);                                                                 // Allow oscillator time to start   //
->>>>>>> 9a211b4f
   } // of for-next oscillator loop                                            //                                  //
   return _OscillatorStatus;                                                   // Return state                     //
 } // of method deviceStart                                                    //                                  //
@@ -382,11 +341,7 @@
   for (uint8_t j = 0; j < 255; j++) {                                         // Loop until changed or overflow   //
     _OscillatorStatus = readRegisterBit(MCP7940_RTCWKDAY, MCP7940_OSCRUN);    // Wait for oscillator to stop      //
     if (!_OscillatorStatus) break;                                            // Exit loop on success             //
-<<<<<<< HEAD
-    delay(1);                                                                 // Allow oscillator some time to stop //
-=======
     delay(1);                                                                 // Allow oscillator time to stop    //
->>>>>>> 9a211b4f
   } // of for-next oscillator loop                                            //                                  //
   return _OscillatorStatus;                                                   // Return state                     //
 } // of method deviceStop                                                     //                                  //
@@ -405,11 +360,7 @@
   _mm = bcd2int(Wire.read() & 0x7F);                                          // Clear high bit in minutes        //
   _hh = bcd2int(Wire.read() & 0x7F);                                          // Clear high bit in hours          //
   Wire.read();                                                                // Ignore Day-Of-Week register      //
-<<<<<<< HEAD
-  _d = bcd2int(Wire.read()  & 0x3F);                                          // Clear 2 high bits for day of month//
-=======
   _d = bcd2int(Wire.read()  & 0x3F);                                          // Clear 2 high bits for day-o-month//
->>>>>>> 9a211b4f
   _m = bcd2int(Wire.read()  & 0x1F);                                          // Clear 3 high bits for Month      //
   _y = bcd2int(Wire.read()) + 2000;                                           // Add 2000 to internal year        //
   return DateTime (_y, _m, _d, _hh, _mm, _ss);                                // Return class value               //
@@ -427,11 +378,7 @@
   Wire.requestFrom(MCP7940_ADDRESS, (uint8_t)4);                              // Request 4 bytes of data          //
   min = bcd2int(Wire.read() & 0x7F);                                          // Clear high bit in minutes        //
   hr  = bcd2int(Wire.read() & 0x7F);                                          // Clear high bit in hours          //
-<<<<<<< HEAD
-  day = bcd2int(Wire.read() & 0x3F);                                          // Clear 2 high bits for day of month//
-=======
   day = bcd2int(Wire.read() & 0x3F);                                          // Clear 2 high bits for day-o-month//
->>>>>>> 9a211b4f
   mon = bcd2int(Wire.read() & 0x1F);                                          // Clear 3 high bits for Month      //
   return DateTime (0, mon, day, hr, min, 0);                                  // Return class value               //
 } // of method getPowerDown()                                                 //                                  //
@@ -448,11 +395,7 @@
   Wire.requestFrom(MCP7940_ADDRESS, (uint8_t)4);                              // Request 4 bytes of data          //
   min = bcd2int(Wire.read() & 0x7F);                                          // Clear high bit in minutes        //
   hr  = bcd2int(Wire.read() & 0x7F);                                          // Clear high bit in hours          //
-<<<<<<< HEAD
-  day = bcd2int(Wire.read() & 0x3F);                                          // Clear 2 high bits for day of month//
-=======
   day = bcd2int(Wire.read() & 0x3F);                                          // Clear 2 high bits for day-o-month//
->>>>>>> 9a211b4f
   mon = bcd2int(Wire.read() & 0x1F);                                          // Clear 3 high bits for Month      //
   return DateTime (0, mon, day, hr, min, 0);                                  // Return class value               //
 } // of method getPowerUp()                                                   //                                  //
@@ -513,15 +456,9 @@
 *******************************************************************************************************************/
 int8_t MCP7940_Class::calibrate(const int8_t newTrim) {                       // Calibrate the RTC                //
   int8_t trim = newTrim;                                                      // Make a local copy                //
-<<<<<<< HEAD
-  if (trim < 0) {
-    trim = 0x80 | (trim * -1);                                                // Set non-excess 128 negative val  //
-  }
-=======
   if (trim < 0) {                                                             // if the trim is less than 0, then //
     trim = 0x80 | (trim * -1);                                                // set non-excess 128 negative val  //
   } // of if-then value of trim is less than 0                                //                                  //
->>>>>>> 9a211b4f
   clearRegisterBit(MCP7940_CONTROL, MCP7940_CRSTRIM);                         // fine trim mode on, to be safe    //
   writeByte(MCP7940_OSCTRIM, trim);                                           // Write value to the trim register //
   _SetUnixTime = now().unixtime();                                            // Store time of last change        //
@@ -541,21 +478,7 @@
     trim = trim * -1;                                                         //                                  //
   } // of if-then trim is set                                                 //                                  //
   trim         += ppm * 32768 * 60 / 2000000;                                 // compute the new trim value       //
-<<<<<<< HEAD
-  return calibrate((const)trim);    
-/*
-  int8_t osctrim      = trim;                                                 // Declare register variable        //
-  if (trim < 0) {
-    osctrim = 0x80 | (trim * -1);                                             // Set non-excess 128 negative val  //
-  }
-  clearRegisterBit(MCP7940_CONTROL, MCP7940_CRSTRIM);                         // fine trim mode on, to be safe    //
-  writeByte(MCP7940_OSCTRIM, osctrim);                                        // Write value to the trim register //
-  adjust(dt);                                                                 // Set the new date value           //
-  return trim;                                                                // return the computed trim value   //
-*/
-=======
   return calibrate((const)trim);                                              // call overloaded to set value     //
->>>>>>> 9a211b4f
 } // of method calibrate()                                                    //                                  //
 
 /*******************************************************************************************************************
@@ -564,15 +487,9 @@
 *******************************************************************************************************************/
 int8_t MCP7940_Class::getCalibrationTrim() {                                  // Get the trim register value      //
   int8_t trim = readByte(MCP7940_OSCTRIM);                                    // read the register                //
-<<<<<<< HEAD
-  if (trim >> 7) {
-    trim = (0x7F & trim) * -1;                                                // if negative convert to excess128 //
-  }
-=======
   if (trim >> 7) {                                                            // If trim is negative, the convert //
     trim = (0x7F & trim) * -1;                                                // convert to excess128 value       //
   } // of if-then less than zero trim                                         //                                  //
->>>>>>> 9a211b4f
   return (trim);                                                              // return the trim value            //
 } // of method getCalibrationTrim()                                           //                                  //
 
@@ -590,15 +507,9 @@
 *******************************************************************************************************************/
 bool MCP7940_Class::setMFP(const bool value) {                                // Set the MFP pin state            //
   uint8_t registerValue = readByte(MCP7940_CONTROL);                          // Get Control register             //
-<<<<<<< HEAD
-  if (registerValue & 0x70 != 0) {
-    return false;                                                             // Error if SQWEN/ALM1EN/ALM0EN set //
-  }
-=======
   if (registerValue & 0x70 != 0) {                                            // Error if SQWEN/ALM1EN/ALM0EN set //
     return false;                                                             //                                  //
   } // of if-then an invalid value                                            //                                  //
->>>>>>> 9a211b4f
   writeRegisterBit(MCP7940_CONTROL, MCP7940_OUT, value);                      //                                  //
   return true;                                                                // Return success                   //
 } // of method setMFP()                                                       //                                  //
@@ -612,30 +523,14 @@
 ** 2 = pin controlled by alarms.                                                                                  **
 ** 3 = pin controlled by square wave output.                                                                      **
 *******************************************************************************************************************/
-<<<<<<< HEAD
-// Returns:
-// 0 = pin set LOW.
-// 1 = pin set HIGH.
-// 2 = pin controlled by alarms.
-// 3 = pin controlled by square wave output.
-=======
->>>>>>> 9a211b4f
 uint8_t MCP7940_Class::getMFP() {                                             // Get the MFP pin state            //
   uint8_t controlRegister = readByte(MCP7940_CONTROL);                        // Get control register contents    //
   if (controlRegister & (1 << MCP7940_SQWEN)) {                               // Square wave output enabled       //
     return 3;                                                                 // MFP in SQW output mode           //
-<<<<<<< HEAD
-  }
-  else if ((controlRegister & (1 << MCP7940_ALM0EN)) |                        // One or both alarms enable, and   //
-      (controlRegister & (1 << MCP7940_ALM1EN))) {                            // no square wave output.           //
-    return 2;                                                                 // MFP in alarm output mode         //
-  }
-=======
   } else if ((controlRegister & (1 << MCP7940_ALM0EN)) |                      // One or both alarms enable, and   //
              (controlRegister & (1 << MCP7940_ALM1EN))) {                     // no square wave output.           //
     return 2;                                                                 // MFP in alarm output mode         //
   } // of if-then-else square wave enabled                                    //                                  //
->>>>>>> 9a211b4f
   return bitRead(controlRegister, MCP7940_OUT);                               // MFP in manual mode, return value //
 } // of method getMFP()                                                       //                                  //
 
@@ -656,18 +551,6 @@
 bool MCP7940_Class::setAlarm(const uint8_t alarmNumber,                       // Alarm number 0 or 1              //
                              const uint8_t alarmType,                         // Alarm type 0-7, see above        //
                              const DateTime dt,                               // Date/Time to set alarm from      //
-<<<<<<< HEAD
-                             const bool state) {                              // Alarm on (true) or off (false)   //                             
-  bool success = false;                                                       // Assume no success                //
-  if (alarmNumber < 2 &&
-      alarmType < 8 &&
-      alarmType != 5 &&
-      alarmType != 6 &&
-      deviceStart()) {                                                        // if parameters and oscillator OK  //
-    clearRegisterBit(MCP7940_CONTROL, alarmNumber ? MCP7940_ALM1EN : MCP7940_ALM0EN); // Turn off the alarm       //
-    uint8_t offset = 7 * alarmNumber;                                         // Offset to be applied           //
-    uint8_t wkdayRegister = readByte(MCP7940_ALM0WKDAY + offset) & (1 << MCP7940_ALM0IF); // Keep alarm interrupt flag bit //
-=======
                              const bool state) {                              // Alarm on (true) or off (false)   //
   bool success = false;                                                       // Assume no success                //
   if (alarmNumber < 2 &&                                                      //                                  //
@@ -678,7 +561,6 @@
     clearRegisterBit(MCP7940_CONTROL, alarmNumber ? MCP7940_ALM1EN : MCP7940_ALM0EN); // Turn off the alarm       //
     uint8_t offset = 7 * alarmNumber;                                         // Offset to be applied             //
     uint8_t wkdayRegister = readByte(MCP7940_ALM0WKDAY + offset) & (1 << MCP7940_ALM0IF); // Keep alm int flag bit//
->>>>>>> 9a211b4f
     wkdayRegister |= alarmType << 4;                                          // Set 3 bits from alarmType        //
     wkdayRegister |= dt.dayOfTheWeek();                                       // Set 3 bits for dow from date     //
     writeByte(MCP7940_ALM0WKDAY + offset, wkdayRegister);                     // Write alarm mask                 //
@@ -686,16 +568,9 @@
     writeByte(MCP7940_ALM0MIN + offset, int2bcd(dt.minute()));                // Write the minutes value          //
     writeByte(MCP7940_ALM0HOUR + offset, int2bcd(dt.hour()));                 // Also re-sets the 24Hour clock on //
     writeByte(MCP7940_ALM0DATE + offset, int2bcd(dt.day()));                  // Write the day of month           //
-<<<<<<< HEAD
-    writeByte(MCP7940_ALM0MTH + offset, int2bcd(dt.month()));                 // Month, ignore R/O leapyear bit   //
-    setAlarmState(alarmNumber, state);                                        // Set the requested alarm to state //
-  } // of if-then alarmNumber and alarmType are valid and device running      //                                  //
- 
-=======
     writeByte(MCP7940_ALM0MTH + offset, int2bcd(dt.month()));                 // Month, ignore R/O leap-year bit  //
     setAlarmState(alarmNumber, state);                                        // Set the requested alarm to state //
   } // of if-then alarmNumber and alarmType are valid and device running      //                                  //
->>>>>>> 9a211b4f
   return success;                                                             // return the status                //
 } // of method setAlarm                                                       //                                  //
 
@@ -718,13 +593,8 @@
 *******************************************************************************************************************/
 void MCP7940_Class::setAlarmPolarity(const bool polarity) {                   // Set the polarity of the alarm    //
   writeRegisterBit(MCP7940_ALM0WKDAY, MCP7940_ALMPOL, polarity);              // Write polarity to the ALMPOL bit.//
-<<<<<<< HEAD
-  return;
-}
-=======
   return;                                                                     //                                  //
 } // of method setAlarmPolarity()                                             //                                  //
->>>>>>> 9a211b4f
 
 /*******************************************************************************************************************
 ** Method getAlarm will return the date/time settings for the given alarm and update the alarmType parameter with **
@@ -732,25 +602,15 @@
 *******************************************************************************************************************/
 DateTime MCP7940_Class::getAlarm(const uint8_t alarmNumber,                   // Return alarm date/time & type    //
                                  uint8_t &alarmType) {                        //                                  //
-<<<<<<< HEAD
-  if (alarmNumber > 1) {
-    return NULL;                                                              // return an error if bad alarm no. //
-  }
-=======
   if (alarmNumber > 1) {                                                      // return an error if bad alarm no. //
     return NULL;                                                              //                                  //
   } // of if-then bad alarm number                                            //                                  //
->>>>>>> 9a211b4f
   uint8_t offset = 7 * alarmNumber;                                           // Offset to be applied             //
   alarmType = (readByte(MCP7940_ALM0WKDAY + offset) >> 4) & B111;             // get 3 bits for alarmType         //
   uint8_t ss = bcd2int(readByte(MCP7940_ALM0SEC + offset) & 0x7F);            // Clear high bit in seconds        //
   uint8_t mm = bcd2int(readByte(MCP7940_ALM0MIN + offset) & 0x7F);            // Clear high bit in minutes        //
   uint8_t hh = bcd2int(readByte(MCP7940_ALM0HOUR + offset) & 0x7F);           // Clear high bit in hours          //
-<<<<<<< HEAD
-  uint8_t d  = bcd2int(readByte(MCP7940_ALM0DATE + offset) & 0x3F);           // Clear 2 high bits for day of month//
-=======
   uint8_t d  = bcd2int(readByte(MCP7940_ALM0DATE + offset) & 0x3F);           // Clear 2 high bits for day-o-month//
->>>>>>> 9a211b4f
   uint8_t m  = bcd2int(readByte(MCP7940_ALM0MTH + offset) & 0x1F);            // Clear 3 high bits for Month      //
   uint16_t y = 0;                                                             // Year is not part of the alarms   //
   return DateTime (y, m, d, hh, mm, ss);                                      // Return class value               //
@@ -760,36 +620,21 @@
 ** Method clearAlarm will clear a set alarm by re-writing the same contents back to the register                  **
 *******************************************************************************************************************/
 bool MCP7940_Class::clearAlarm(const uint8_t alarmNumber) {                   // Clear an Alarm                   //
-<<<<<<< HEAD
-  if (alarmNumber > 1) {
-    return false;                                                             // return an error if bad alarm no. //
-  }
-  clearRegisterBit(alarmNumber ? MCP7940_ALM1WKDAY : MCP7940_ALM0WKDAY, MCP7940_ALM0IF);            
-=======
   if (alarmNumber > 1) {                                                      // return an error if bad alarm no. //
     return false;                                                             //                                  //
   } // of if-then a bad alarm number                                          //                                  //
   clearRegisterBit(alarmNumber ? MCP7940_ALM1WKDAY : MCP7940_ALM0WKDAY, MCP7940_ALM0IF);// reset register bit     //
->>>>>>> 9a211b4f
   return true;                                                                // return success                   //
 } // of method clearAlarm()                                                   //                                  //
 
 /*******************************************************************************************************************
 ** Method setAlarmState() will turn an alarm on or off without changing the alarm condition                       **
 *******************************************************************************************************************/
-<<<<<<< HEAD
-bool MCP7940_Class::setAlarmState(const uint8_t alarmNumber, const bool state) { // Set alarm to on or off        //
-  if (alarmNumber > 1) {
-    return false;                                                             // if not alarm 0 or 1 then error   //
-  }
-  writeRegisterBit(MCP7940_CONTROL, alarmNumber ? MCP7940_ALM1EN : MCP7940_ALM0EN, state);
-=======
 bool MCP7940_Class::setAlarmState(const uint8_t alarmNumber,const bool state){// Set alarm to on or off           //
   if (alarmNumber > 1) {                                                      // if not alarm 0 or 1 then error   //
     return false;                                                             //                                  //
 } // of if-then a bad alarm number                                            //                                  //
   writeRegisterBit(MCP7940_CONTROL, alarmNumber ? MCP7940_ALM1EN : MCP7940_ALM0EN, state); // Overwrite reg bit   //
->>>>>>> 9a211b4f
   return true;                                                                // Return success                   //
 } // of setAlarmState()                                                       //                                  //
 
@@ -797,15 +642,9 @@
 ** Method getAlarmState() will return whether an alarm is turned on or off                                        **
 *******************************************************************************************************************/
 bool MCP7940_Class::getAlarmState(const uint8_t alarmNumber) {                //                                  //
-<<<<<<< HEAD
-  if (alarmNumber > 1) {
-    return false;                                                             // if not alarm 0 or 1 then error   //
-  }
-=======
   if (alarmNumber > 1) {                                                      // if not alarm 0 or 1 then error   //
     return false;                                                             //                                  //
 } // of if-then a bad alarm number                                            //                                  //
->>>>>>> 9a211b4f
   return readRegisterBit(MCP7940_CONTROL, alarmNumber ? MCP7940_ALM1EN : MCP7940_ALM0EN); // Get state of alarm   //
 } // of getAlarmState()                                                       //                                  //
 
@@ -813,17 +652,10 @@
 ** Method isAlarm will return whether an alarm is active or not                                                   **
 *******************************************************************************************************************/
 bool MCP7940_Class::isAlarm(const uint8_t alarmNumber) {                      // Return alarm status              //
-<<<<<<< HEAD
-  if (alarmNumber > 1) {
-    return false;                                                             // return an error if bad alarm no. //
-  }
-  return readRegisterBit(alarmNumber ? MCP7940_ALM1WKDAY : MCP7940_ALM0WKDAY, MCP7940_ALM0IF); // Get state of alarm   //
-=======
   if (alarmNumber > 1) {                                                      // return an error if bad alarm no. //
     return false;                                                             //                                  //
-} // of if-then a bad alarm number                                            //                                  //
+  } // of if-then a bad alarm number                                          //                                  //
   return readRegisterBit(alarmNumber ? MCP7940_ALM1WKDAY : MCP7940_ALM0WKDAY, MCP7940_ALM0IF); // Get alarm state //
->>>>>>> 9a211b4f
 } // of method clearAlarm()                                                   //                                  //
 
 /*******************************************************************************************************************
@@ -832,15 +664,9 @@
 *******************************************************************************************************************/
 uint8_t MCP7940_Class::getSQWSpeed() {                                        // Return the SQW frequency code    //
   uint8_t frequency = readByte(MCP7940_CONTROL);                              // Read the control register        //
-<<<<<<< HEAD
-  if (frequency & 0x40) {
-    return (frequency & 0x03);                                                // return 2 bits if SQW enabled     //
-  }
-=======
   if (frequency & 0x40) {                                                     // return 2 bits if SQW enabled     //
     return (frequency & 0x03);                                                //                                  //
   } // of if-then square wave frequency set                                   //                                  //
->>>>>>> 9a211b4f
   else return 0;                                                              // otherwise return 0               //
 } // of method getSQWSpeed()                                                  //                                  //
 
@@ -848,27 +674,6 @@
 ** Method setSQWSpeed will set the square wave speed to a value. Values are B00 for 1Hz, B01 for 4.096kHz, B10    **
 ** for 8.192kHz and B11 for 32.768kHz. By default the square wave is also turned on, but the optional setState    **
 ** parameter changes that initial state. The return value is the state of the SQW after setting                   **
-<<<<<<< HEAD
-0 = 1 Hz
-1 = 4.096 kHz
-2 = 8.192 kHz
-3 = 32.768 kHz
-4 = 64 Hz
-*******************************************************************************************************************/
-bool MCP7940_Class::setSQWSpeed(uint8_t frequency, bool state) {              // Set the SQW frequency code       //
-  if (frequency < 3) {
-    uint8_t registerValue = readByte(MCP7940_CONTROL);                        // read the register to a variable  //
-    bitWrite(registerValue, MCP7940_SQWEN, state);
-    bitWrite(registerValue, MCP7940_SQWFS0, bitRead(frequency, 0));           // 2 bits are used for frequency    //
-    bitWrite(registerValue, MCP7940_SQWFS1, bitRead(frequency, 1));
-    bitClear(registerValue, MCP7940_CRSTRIM);                                 // CRSTRIM bit must be cleared      //
-    writeByte(MCP7940_CONTROL, registerValue);                                // Write register settings          //
-  }
-  else if (frequency == 4) {
-    setRegisterBit(MCP7940_CONTROL, MCP7940_CRSTRIM);                         // CRSTRIM bit must be set for 64Hz //
-    writeRegisterBit(MCP7940_CONTROL, MCP7940_SQWEN, state);
-  }  
-=======
 ** 0 = 1       Hz                                                                                                 **
 ** 1 = 4.096  kHz                                                                                                 **
 ** 2 = 8.192  kHz                                                                                                 **
@@ -887,7 +692,6 @@
     setRegisterBit(MCP7940_CONTROL, MCP7940_CRSTRIM);                         // CRSTRIM bit must be set for 64Hz //
     writeRegisterBit(MCP7940_CONTROL, MCP7940_SQWEN, state);                  // Set then square wave enable bit  //
   }  // of if-then-else less then 64Hz or equal                               //                                  //
->>>>>>> 9a211b4f
   return state;                                                               // Return whether enabled or not    //
 } // of method setSQWState()                                                  //                                  //
 
@@ -909,57 +713,30 @@
 /*******************************************************************************************************************
 ** Method setBattery() will enable or disable battery backup for the MCP7940N and have no effect on the MCP7940M  **
 *******************************************************************************************************************/
-<<<<<<< HEAD
-bool MCP7940_Class::setBattery(const bool state) {                            // Enable or disable battery backup //
-  writeRegisterBit(MCP7940_RTCWKDAY, MCP7940_VBATEN, state);                  //                                  //
-  return (state);                                                             //                                  //
-} // of method setBattery()                                                   //                                  //
-=======
 bool MCP7940_Class::setBattery(const bool state) {                             // Enable or disable battery backup//
   writeRegisterBit(MCP7940_RTCWKDAY, MCP7940_VBATEN, state);                   //                                 //
   return (state);                                                              //                                 //
 } // of method setBattery()                                                    //                                 //
->>>>>>> 9a211b4f
 
 /*******************************************************************************************************************
 ** Method getBattery() will return true if the battery backup mode is enabled, otherwise return a 0.              //
 *******************************************************************************************************************/
-<<<<<<< HEAD
-bool MCP7940_Class::getBattery() {                                            // Return battery backup state      //
-  return readRegisterBit(MCP7940_RTCWKDAY, MCP7940_VBATEN);                   //                                  //
-} // of method setBattery()                                                   //                                  //
-=======
 bool MCP7940_Class::getBattery() {                                             // Return battery backup state     //
   return readRegisterBit(MCP7940_RTCWKDAY, MCP7940_VBATEN);                    //                                 //
 } // of method setBattery()                                                    //                                 //
->>>>>>> 9a211b4f
 
 /*******************************************************************************************************************
 ** Method getPowerFail() will return true if a power fail has occurred and the flag hasn't been reset             **
 *******************************************************************************************************************/
-<<<<<<< HEAD
-bool MCP7940_Class::getPowerFail() {                                          // Return true on power fail state  //
-  return readRegisterBit(MCP7940_RTCWKDAY, MCP7940_PWRFAIL);                  //                                  //
-} // of method getPowerFail()                                                 //                                  //
-=======
 bool MCP7940_Class::getPowerFail() {                                           // Return true on power fail state //
   return readRegisterBit(MCP7940_RTCWKDAY, MCP7940_PWRFAIL);                   //                                 //
 } // of method getPowerFail()                                                  //                                 //
->>>>>>> 9a211b4f
 
 /*******************************************************************************************************************
 ** Method clearPowerFail() will clear the power fail flag                                                         **
 ** Note: this will also clear the power fail and power up timestamps. Read those before clearing this bit.        **
 *******************************************************************************************************************/
-<<<<<<< HEAD
-bool MCP7940_Class::clearPowerFail() {                                        // Clear the power fail flag        //
-  writeByte(MCP7940_RTCWKDAY, readByte(MCP7940_RTCWKDAY));                    // Write back register to clear     //
-  return true;                                                                //                                  //
-} // of method clearPowerFail()                                               //                                  //
- 
-=======
 bool MCP7940_Class::clearPowerFail() {                                         // Clear the power fail flag       //
   writeByte(MCP7940_RTCWKDAY, readByte(MCP7940_RTCWKDAY));                     // Write back register to clear    //
   return true;                                                                 //                                 //
-} // of method clearPowerFail()                                                //                                 //
->>>>>>> 9a211b4f
+} // of method clearPowerFail()                                                //                                 //