--- conflicted
+++ resolved
@@ -90,13 +90,8 @@
 #ifndef I2C_MODES  // I2C related constants
 /** @brief Guard code definition */
 #define I2C_MODES
-<<<<<<< HEAD
 const uint32_t I2C_STANDARD_MODE{100000};  ///< Default normal I2C 100KHz speed
 const uint32_t I2C_FAST_MODE{400000};      ///< Fast mode
-=======
-const uint32_t I2C_STANDARD_MODE = 100000;  ///< Default normal I2C 100KHz speed
-const uint32_t I2C_FAST_MODE     = 400000;  ///< Fast mode
->>>>>>> 7b18d97c
 #endif
 #if !defined(BUFFER_LENGTH)  // The ESP32 Wire library doesn't currently define BUFFER_LENGTH
 /** @brief If the "Wire.h" library doesn't define the buffer, do so here */
